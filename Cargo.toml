--- conflicted
+++ resolved
@@ -27,22 +27,18 @@
 ]
 
 [workspace.dependencies]
-<<<<<<< HEAD
 async-lock = "2.7.0"
 async-std = { version = "1.12.0", features = ["attributes"] }
 async-trait = "0.1"
 futures = "0.3.28"
 futures-lite = "1.12.0"
 futures-concurrency = "7.3.0"
-libp2p-identity = "0.2.2"
+libp2p-identity = { version = "0.2.2", features = ["peerid", "ed25519"] }
 libp2p = { git = "https://github.com/hoprnet/rust-libp2p.git", branch = "release/providence" }
 serde = { version = "1.0" }
 thiserror = "1.0"
-=======
-libp2p-identity = { version = "0.2.2", features = ["peerid", "ed25519"] }
 js-sys = "0.3.64"
 getrandom = "0.2.10"
->>>>>>> e4f32fb7
 wasm-pack = "0.12.0"
 wasm-opt = "0.112.0"
 wasm-bindgen = "0.2.86"
