#!/usr/bin/env bash
# HOPR interaction tests via HOPRd API v2

# prevent sourcing of this script, only allow execution
$(return >/dev/null 2>&1)
test "$?" -eq "0" && { echo "This script should only be executed." >&2; exit 1; }

# exit on errors, undefined variables, ensure errors in pipes are not hidden
set -Eeuo pipefail

# set log id and use shared log function for readable logs
declare mydir
mydir=$(cd "$(dirname "${BASH_SOURCE[0]}")" &>/dev/null && pwd -P)
declare HOPR_LOG_ID="e2e-test"
source "${mydir}/../scripts/utils.sh"
source "${mydir}/../scripts/testnet.sh"
source "${mydir}/../scripts/api.sh"

usage() {
  msg
  msg "Usage: $0 <node_api_1> <node_api_2> <node_api_3> <node_api_4> <node_api_5> <node_api_6> <node_api_7>"
  msg
  msg "Required environment variables"
  msg "------------------------------"
  msg
  msg "HOPRD_API_TOKEN\t\t\tused as api token for all nodes"
}

# return early with help info when requested
([ "${1:-}" = "-h" ] || [ "${1:-}" = "--help" ]) && { usage; exit 0; }

# verify and set parameters
test -z "${1:-}" && { msg "Missing 1st parameter"; usage; exit 1; }
test -z "${2:-}" && { msg "Missing 2nd parameter"; usage; exit 1; }
test -z "${3:-}" && { msg "Missing 3rd parameter"; usage; exit 1; }
test -z "${4:-}" && { msg "Missing 4th parameter"; usage; exit 1; }
test -z "${5:-}" && { msg "Missing 5th parameter"; usage; exit 1; }
test -z "${6:-}" && { msg "Missing 6th parameter"; usage; exit 1; }
test -z "${7:-}" && { msg "Missing 7th parameter"; usage; exit 1; }
test -z "${HOPRD_API_TOKEN:-}" && { msg "Missing HOPRD_API_TOKEN"; usage; exit 1; }

declare api1="${1}"
declare api2="${2}"
declare api3="${3}"
declare api4="${4}"
declare api5="${5}"
declare api6="${6}"
declare api7="${7}"

declare api_token=${HOPRD_API_TOKEN}
declare additional_nodes_safe_addrs="${ADDITIONAL_NODE_SAFE_ADDRS:-}"
declare additional_nodes_native_addrs="${ADDITIONAL_NODE_NATIVE_ADDRS:-}"
declare msg_tag=1234

declare -a jobs

# $1 = node id
# $2 = node api endpoint
redeem_tickets() {
  local node_id="${1}"
  local node_api="${2}"
  local rejected redeemed prev_redeemed

  # First get the inital ticket statistics for reference
  result=$(api_get_ticket_statistics ${node_api} "winProportion")
  log "Node ${node_id} ticket information (before redemption) -- ${result}"
  rejected=$(echo "${result}" | jq -r .rejected)
  redeemed=$(echo "${result}" | jq -r .redeemed)
  [[ ${rejected} -gt 0 ]] && { msg "rejected tickets count on node ${node_id} is ${rejected}"; exit 1; }
  last_redeemed="${redeemed}"

  # Trigger a redemption run, but cap it at 20 seconds. We only want to measure
  # progress, not redeeem all tickets which takes too long.
  log "Node ${node_id} should redeem all tickets"
  result=$(api_redeem_tickets ${node_api} 20)
  log "--${result}"

  # Get ticket statistics again and compare with previous state. Ensure we
  # redeemed tickets.
  result=$(api_get_ticket_statistics ${node_api} "winProportion")
  log "Node ${node_id} ticket information (after redemption) -- ${result}"
  rejected=$(echo "${result}" | jq -r .rejected)
  redeemed=$(echo "${result}" | jq -r .redeemed)
  [[ ${rejected} -gt 0 ]] && { msg "rejected tickets count on node ${node_id} is ${rejected}"; exit 1; }
  [[ ${redeemed} -gt 0 && ${redeemed} -gt ${last_redeemed} ]] || { msg "redeemed tickets count on node ${node_id} is ${redeemed}, previously ${last_redeemed}"; exit 1; }
  last_redeemed="${redeemed}"

  # Trigger another redemption run, but cap it at 20 seconds. We only want to measure
  # progress, not redeeem all tickets which takes too long.
  log "Node ${node_id} should redeem all tickets (again to ensure re-run of operation)"
  # add 60 second timeout
  result=$(api_redeem_tickets ${node_api} 20)
  log "--${result}"

  # Get final ticket statistics
  result=$(api_get_ticket_statistics ${node_api} "winProportion")
  log "Node ${node_id} ticket information (after second redemption) -- ${result}"
  rejected=$(echo "${result}" | jq -r .rejected)
  redeemed=$(echo "${result}" | jq -r .redeemed)
  [[ ${rejected} -gt 0 ]] && { msg "rejected tickets count on node ${node_id} is ${rejected}"; exit 1; }
  [[ ${redeemed} -gt 0 && ${redeemed} -gt ${last_redeemed} ]] || { msg "redeemed tickets count on node ${node_id} is ${redeemed}, previously ${last_redeemed}"; exit 1; }
}

# $1 native addresses ("Ethereum addresses"), comma-separated list
# $2 peerIds, comma-separated list
register_nodes() {
  log "Registering nodes"

  make -C "${mydir}/.." register-nodes \
    network=anvil-localhost environment_type=local \
    staking_addresses="[${1}]" \
    node_addresses="[${2}]"

  log "Registering nodes finished"
}

# $1 - native addresses ("Ethereum addresses"), comma-separated list
sync_staking_accounts_in_network_registry() {
  log "Sync nodes in network registry"

  make -C "${mydir}/.." sync-eligibility \
    network=anvil-localhost environment_type=local \
    staking_addresses="[${1}]"

  log "Sync accounts in network registry finished"
}

log "Running full E2E test with ${api1}, ${api2}, ${api3}, ${api4}, ${api5}, ${api6}, ${api7}"

# real blockchain networks

validate_native_address "${api1}" "${api_token}" & jobs+=( "$!" )
validate_native_address "${api2}" "${api_token}" & jobs+=( "$!" )
validate_native_address "${api3}" "${api_token}" & jobs+=( "$!" )
validate_native_address "${api4}" "${api_token}" & jobs+=( "$!" )
validate_native_address "${api5}" "${api_token}" & jobs+=( "$!" )
validate_native_address "${api6}" "${api_token}" & jobs+=( "$!" )
validate_native_address "${api7}" "${api_token}" & jobs+=( "$!" )
for j in ${jobs[@]}; do wait -n $j; done; jobs=()
log "ETH addresses exist"

# TODO: Update check of safe's token balance instead of HOPR node's token balance
# api_validate_node_balance_gt0 "${api1}"
# api_validate_node_balance_gt0 "${api2}"
# api_validate_node_balance_gt0 "${api3}"
# api_validate_node_balance_gt0 "${api4}"
# api_validate_node_balance_gt0 "${api5}"
# api_validate_node_balance_gt0 "${api6}"
# api_validate_node_balance_gt0 "${api7}"
# log "Nodes are funded"

declare addr1 addr2 addr3 addr4 addr5 addr6 addr7 result
addr1="$(get_hopr_address "${api_token}@${api1}")"
addr2="$(get_hopr_address "${api_token}@${api2}")"
addr3="$(get_hopr_address "${api_token}@${api3}")"
addr4="$(get_hopr_address "${api_token}@${api4}")"
addr5="$(get_hopr_address "${api_token}@${api5}")"
addr6="$(get_hopr_address "${api_token}@${api6}")"
addr7="$(get_hopr_address "${api_token}@${api7}")"

function get_safe_address() {
  api_get_node_info "$1" | jq -r '.nodeSafe'
}

declare safe_addr1 safe_addr2 safe_addr3 safe_addr4 safe_addr5 safe_addr6 safe_addr7
safe_addr1="$(get_safe_address "${api_token}@${api1}")"
safe_addr2="$(get_safe_address "${api_token}@${api2}")"
safe_addr3="$(get_safe_address "${api_token}@${api3}")"
safe_addr4="$(get_safe_address "${api_token}@${api4}")"
safe_addr5="$(get_safe_address "${api_token}@${api5}")"
safe_addr6="$(get_safe_address "${api_token}@${api6}")"
safe_addr7="$(get_safe_address "${api_token}@${api7}")"

declare node_addr1 node_addr2 node_addr3 node_addr4 node_addr5 node_addr6 node_addr7
node_addr1="$(get_native_address "${api_token}@${api1}")"
node_addr2="$(get_native_address "${api_token}@${api2}")"
node_addr3="$(get_native_address "${api_token}@${api3}")"
node_addr4="$(get_native_address "${api_token}@${api4}")"
node_addr5="$(get_native_address "${api_token}@${api5}")"
node_addr6="$(get_native_address "${api_token}@${api6}")"
node_addr7="$(get_native_address "${api_token}@${api7}")"

log "hopr addr1: ${addr1} ${safe_addr1} ${node_addr1}"
log "hopr addr2: ${addr2} ${safe_addr2} ${node_addr2}"
log "hopr addr3: ${addr3} ${safe_addr3} ${node_addr3}"
log "hopr addr4: ${addr4} ${safe_addr4} ${node_addr4}"
log "hopr addr5: ${addr5} ${safe_addr5} ${node_addr5}"
log "hopr addr6: ${addr6} ${safe_addr6} ${node_addr6}"
log "hopr addr7: ${addr7} ${safe_addr7} ${node_addr7}"

declare safe_addrs_to_register="$safe_addr1,$safe_addr2,$safe_addr3,$safe_addr4,$safe_addr5,$safe_addr6"
declare node_addrs_to_register="$node_addr1,$node_addr2,$node_addr3,$node_addr4,$node_addr5,$node_addr6"

# add nodes 1,2,3,4,5,6 plus additional nodes in register, do NOT add node 7
log "Adding nodes to register"
if ! [ -z $additional_nodes_safe_addrs ] && ! [ -z $additional_nodes_native_addrs ]; then
  safe_addrs_to_register+=",${additional_nodes_safe_addrs}"
  node_addrs_to_register+=",${additional_nodes_native_addrs}"
fi

# Register nodes in the NR, emit "Registered" events
register_nodes "${safe_addrs_to_register}" "${node_addrs_to_register}"

# Sync nodes in the NR, emit "EligibilityUpdated" events
#sync_staking_accounts_in_network_registry "${safe_addrs_to_register}"

# running withdraw and checking it results at the end of this test run
balances=$(api_get_balances ${api1})
native_balance=$(echo ${balances} | jq -r .native)
api_withdraw ${api1} "NATIVE" 10 0x858aa354db6ae5ea1217c5018c90403bde94e09e

# this 2 functions are runned at the end of the tests when withdraw transaction should clear on blockchain and we don't have to block and wait for it
check_native_withdraw_results() {
  local initial_native_balance="${1}"

  balances=$(api_get_balances ${api1})
  new_native_balance=$(echo ${balances} | jq -r .native)
  [[ "${initial_native_balance}" == "${new_native_balance}" ]] && { msg "Native withdraw failed, pre: ${initial_native_balance}, post: ${new_native_balance}"; exit 1; }

  echo "withdraw native successful"
}

test_aliases() {
  local node_api="${1}"
  local peer_id="${2}"

  aliases=$(api_get_aliases ${node_api} "\"me\"")
  api_set_alias ${node_api} ${peer_id} "Alice"
  aliases=$(api_get_aliases ${node_api} "\"Alice\"")
  api_get_alias ${node_api} "Alice" "${peer_id}"
  api_remove_alias ${node_api} "Alice"
  aliases=$(api_get_aliases ${node_api} "\"me\"")
  [[ "${aliases}" == *"Alice"* ]] && { msg "Alias removal failed: ${aliases}"; exit 1; }
  echo ${aliases}
}

test_aliases ${api1} ${addr2}

for node in ${addr2} ${addr3} ${addr4} ${addr5}; do
  log "Node 1 ping other node ${node}"
  result=$(api_ping "${api1}" ${node} "\"latency\":[0-9]+,\"reportedVersion\":")
  log "-- ${result}"
done

log "Node 2 ping node 3"
result=$(api_ping "${api2}" ${addr3} "\"latency\":[0-9]+,\"reportedVersion\":")
log "-- ${result}"

# FIXME: re-enable when network check works
# log "Node 1 should not be able to talk to Node 6 (different network id)"
# result=$(api_ping "${api6}" ${addr1} "TIMEOUT")
# log "-- ${result}"

# FIXME: re-enable when network check works
# log "Node 6 should not be able to talk to Node 1 (different network id)"
# result=$(api_ping "${api6}" ${addr1} "TIMEOUT")
# log "-- ${result}"

# log "Node 7 should not be able to talk to Node 1 (Node 7 is not in the register)"
# result=$(ping "${api7}" ${addr1} "TIMEOUT")
# log "-- ${result}"

# log "Node 1 should not be able to talk to Node 7 (Node 7 is not in the register)"
# result=$(ping "${api1}" ${addr7} "TIMEOUT")
# log "-- ${result}"

log "Node 2 has no unredeemed ticket value"
result=$(api_get_ticket_statistics "${api2}" "\"unredeemedValue\":\"0\"")
log "-- ${result}"

for i in `seq 1 100`; do
  log "Node 1 send 0 hop message to node 2"
  api_send_message "${api1}" "${msg_tag}" "${addr2}" 'hello, world from node 1 via 0-hop' "" & jobs+=( "$!" )

  log "Node 2 send 0 hop message to node 3"
  api_send_message "${api2}" "${msg_tag}" "${addr3}" 'hello, world from node 2 via 0-hop' "" & jobs+=( "$!" )

  log "Node 3 send 0 hop message to node 4"
  api_send_message "${api3}" "${msg_tag}" "${addr4}" 'hello, world from node 3 via 0-hop' "" & jobs+=( "$!" )

  log "Node 4 send 0 hop message to node 5"
  api_send_message "${api4}" "${msg_tag}" "${addr5}" 'hello, world from node 4 via 0-hop' "" & jobs+=( "$!" )
done

# opening channels in parallel
api_open_channel 1 2 "${api1}" "${node_addr2}" & jobs+=( "$!" )
api_open_channel 2 3 "${api2}" "${node_addr3}" & jobs+=( "$!" )
api_open_channel 3 4 "${api3}" "${node_addr4}" & jobs+=( "$!" )
api_open_channel 4 5 "${api4}" "${node_addr5}" & jobs+=( "$!" )
api_open_channel 5 1 "${api5}" "${node_addr1}" & jobs+=( "$!" )
# used for channel close test later
api_open_channel 1 5 "${api1}" "${node_addr5}" & jobs+=( "$!" )

# opening temporary channel just to test get all channels later on
api_open_channel 1 4 "${api1}" "${node_addr4}" & jobs+=( "$!" )

log "Waiting for nodes to finish open channel (long running)"
for j in ${jobs[@]}; do wait -n $j; done; jobs=()
log "Waiting DONE"

<<<<<<< HEAD
for i in `seq 1 10`; do
=======
for i in `seq 1 100`; do
>>>>>>> c39e8ee5
  log "Node 1 send 1 hop message to self via node 2"
  api_send_message "${api1}" "${msg_tag}" "${addr1}" 'hello, world from self via 2' "${addr2}" & jobs+=( "$!" )

  log "Node 2 send 1 hop message to self via node 3"
  api_send_message "${api2}" "${msg_tag}" "${addr2}" 'hello, world from self via 3' "${addr3}" & jobs+=( "$!" )

  log "Node 3 send 1 hop message to self via node 4"
  api_send_message "${api3}" "${msg_tag}" "${addr3}" 'hello, world from self via 4' "${addr4}" & jobs+=( "$!" )

  log "Node 4 send 1 hop message to self via node 5"
  api_send_message "${api4}" "${msg_tag}" "${addr4}" 'hello, world from self via 5' "${addr5}" & jobs+=( "$!" )
done

log "Waiting for nodes to finish sending 1 hop messages"
for j in ${jobs[@]}; do wait -n $j; done; jobs=()
log "Waiting DONE"

echo "Exit early after sending 1-hop messages"
exit 0


log "Node 2 should now have a ticket"
result=$(api_get_ticket_statistics "${api2}" "\"winProportion\":1")
log "-- ${result}"

log "Node 3 should now have a ticket"
result=$(api_get_ticket_statistics "${api3}" "\"winProportion\":1")
log "-- ${result}"

log "Node 4 should now have a ticket"
result=$(api_get_ticket_statistics "${api4}" "\"winProportion\":1")
log "-- ${result}"

log "Node 5 should now have a ticket"
result=$(api_get_ticket_statistics "${api5}" "\"winProportion\":1")
log "-- ${result}"

for i in `seq 1 100`; do
  log "Node 1 send 1 hop message to node 3 via node 2"
  api_send_message "${api1}" "${msg_tag}" "${addr3}" 'hello, world from 1 via 2' "${addr2}" & jobs+=( "$!" )

  log "Node 2 send 1 hop message to node 4 via node 3"
  api_send_message "${api2}" "${msg_tag}" "${addr4}" 'hello, world from 2 via 3' "${addr3}" & jobs+=( "$!" )

  log "Node 3 send 1 hop message to node 5 via node 4"
  api_send_message "${api3}" "${msg_tag}" "${addr5}" 'hello, world from 3 via 4' "${addr4}" & jobs+=( "$!" )

  log "Node 5 send 1 hop message to node 2 via node 1"
  api_send_message "${api5}" "${msg_tag}" "${addr2}" 'hello, world from 5 via 1' "${addr1}" & jobs+=( "$!" )
done
log "Waiting for nodes to finish sending 1-hop messages"
for j in ${jobs[@]}; do wait -n $j; done; jobs=()
log "Waiting DONE"

for i in `seq 1 100`; do
  log "Node 1 send 3 hop message to node 5 via node 2, node 3 and node 4"
  api_send_message "${api1}" "${msg_tag}" "${addr5}" "hello, world from 1 via 2,3,4" "${addr2} ${addr3} ${addr4}" & jobs+=( "$!" )
done
log "Waiting for nodes to finish sending 3-hop messages"
for j in ${jobs[@]}; do wait -n $j; done; jobs=()
log "Waiting DONE"

for i in `seq 1 100`; do
  log "Node 1 send message to node 5"
  api_send_message "${api1}" "${msg_tag}" "${addr5}" "hello, world from 1 via auto" "" & jobs+=( "$!" )
done
log "Waiting for node 1 to send messages to node 5"
for j in ${jobs[@]}; do wait -n $j; done; jobs=()
log "Waiting DONE"

test_redeem_in_specific_channel() {
  local node_id="${1}"
  local second_node_id="${2}"
  local node_api="${3}"
  local second_node_api="${4}"

  peer_id=$(get_hopr_address ${api_token}@${node_api})
  second_node_addr=$(get_native_address ${api_token}@${second_node_api})

  api_open_channel "${node_id}" "${second_node_id}" "${node_api}" "${second_node_addr}"

  for i in `seq 1 3`; do
    log "Node ${node_id} send 1 hop message to self via node ${second_node_id}"
    api_send_message "${node_api}" "${msg_tag}" "${peer_id}" "hello, world 1 self" "${second_peer_id}"
  done

  # seems like there's slight delay needed for tickets endpoint to return up to date tickets, probably because of blockchain sync delay
  sleep 2
  ticket_amount=$(api_get_tickets_in_channel ${second_node_api} ${peer_id} | jq '. | length')
  [[ "${ticket_amount}" != "3" ]] && { msg "Ticket amount is different than expected: ${ticket_amount} != 3"; exit 1; }

  api_redeem_tickets_in_channel ${second_node_api} ${peer_id}

  api_get_tickets_in_channel ${second_node_api} ${peer_id} "TICKETS_NOT_FOUND"

  api_close_channel "${node_id}" "${second_node_id}" "${node_api}" "${second_peer_id}" "outgoing"
  echo "all good"
}

echo "!!! Skipping ticket redemption tests until fixed !!!"
# FIXME: re-enable when ticket redemption works
#
# test_redeem_in_specific_channel "1" "3" ${api1} ${api3} & jobs+=( "$!" )

# redeem_tickets "2" "${api2}" & jobs+=( "$!" )
# redeem_tickets "3" "${api2}" & jobs+=( "$!" )
# redeem_tickets "4" "${api2}" & jobs+=( "$!" )
# redeem_tickets "5" "${api2}" & jobs+=( "$!" )

#log "Waiting for nodes to finish ticket redemption (long running)"
#for j in ${jobs[@]}; do wait -n $j; done; jobs=()
#log "Waiting DONE"

# initiate channel closures, but don't wait because this will trigger ticket
# redemption as well
api_close_channel 1 4 "${api1}" "${node_addr4}" "outgoing" & jobs+=( "$!" )
api_close_channel 1 2 "${api1}" "${node_addr2}" "outgoing" & jobs+=( "$!" )
api_close_channel 2 3 "${api2}" "${node_addr3}" "outgoing" & jobs+=( "$!" )
api_close_channel 3 4 "${api3}" "${node_addr4}" "outgoing" & jobs+=( "$!" )
api_close_channel 4 5 "${api4}" "${node_addr5}" "outgoing" & jobs+=( "$!" )
api_close_channel 5 1 "${api5}" "${node_addr1}" "outgoing" & jobs+=( "$!" )

# initiate channel closures for channels without tickets so we can check
# completeness
api_close_channel 1 5 "${api1}" "${node_addr5}" "outgoing" "true" & jobs+=( "$!" )

log "Waiting for nodes to finish handling close channels calls"
for j in ${jobs[@]}; do wait -n $j; done; jobs=()
log "Waiting DONE"

test_get_all_channels() {
  local node_api=${1}

  channels=$(api_get_all_channels ${node_api} false)
  channels_count=$(echo ${channels} | jq '.incoming | length')

  channels_with_closed=$(api_get_all_channels ${node_api} true)
  channels_with_closed_count=$(echo ${channels_with_closed} | jq '.incoming | length')

  [[ "${channels_count}" -ge "${channels_with_closed_count}" ]] && { msg "There should be more channels returned with includeClosed flag: ${channels_count} !< ${channels_with_closed_count}"; exit 1; }
  [[ "${channels_with_closed}" != *"Closed"* ]] && { msg "Channels fetched with includeClosed flag should return channels with closed status: ${channels_with_closed}"; exit 1; }
  echo "Get all channels successful"
}

test_get_all_channels "${api1}"

# NOTE: strategy testing will require separate setup so commented out for now until moved
# test_strategy_setting() {
#   local node_api="${1}"

#   settings=$(get_settings ${node_api})
#   strategy=$(echo ${settings} | jq -r .strategy)
#   [[ "${strategy}" != "passive" ]] && { msg "Default strategy should be passive, got: ${strategy}"; exit 1; }

#   channels_count_pre=$(get_all_channels ${node_api} false | jq '.incoming | length')

#   set_setting ${node_api} "strategy" "promiscuous"

#   log "Waiting 100 seconds for the node to make connections to other nodes"
#   sleep 100

#   channels_count_post=$(get_all_channels ${node_api} false | jq '.incoming | length')
#   [[ "${channels_count_pre}" -ge "${channels_count_post}" ]] && { msg "Node didn't open any connections by itself even when strategy was set to promiscuous: ${channels_count_pre} !>= ${channels_count_post}"; exit 1; }
#   echo "Strategy setting successfull"
# }

# test_strategy_setting ${api4}


# checking statuses of the long running tests
#check_native_withdraw_results ${native_balance}<|MERGE_RESOLUTION|>--- conflicted
+++ resolved
@@ -298,11 +298,7 @@
 for j in ${jobs[@]}; do wait -n $j; done; jobs=()
 log "Waiting DONE"
 
-<<<<<<< HEAD
-for i in `seq 1 10`; do
-=======
 for i in `seq 1 100`; do
->>>>>>> c39e8ee5
   log "Node 1 send 1 hop message to self via node 2"
   api_send_message "${api1}" "${msg_tag}" "${addr1}" 'hello, world from self via 2' "${addr2}" & jobs+=( "$!" )
 
@@ -319,10 +315,6 @@
 log "Waiting for nodes to finish sending 1 hop messages"
 for j in ${jobs[@]}; do wait -n $j; done; jobs=()
 log "Waiting DONE"
-
-echo "Exit early after sending 1-hop messages"
-exit 0
-
 
 log "Node 2 should now have a ticket"
 result=$(api_get_ticket_statistics "${api2}" "\"winProportion\":1")
