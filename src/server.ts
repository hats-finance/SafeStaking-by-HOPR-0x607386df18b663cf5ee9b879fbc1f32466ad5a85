import Hopr from "@hoprnet/hopr-core";
import type { HoprOptions } from "@hoprnet/hopr-core";
import type HoprCoreConnector from "@hoprnet/hopr-core-connector-interface";
import PeerInfo from "peer-info";
import PeerId from "peer-id";
import Multiaddr from "multiaddr";
import debug from 'debug'
import express from 'express'
import fs from 'fs'
import path from 'path'
import ws from 'ws'
import http from 'http'
import { encode, decode } from 'rlp'
// @ts-ignore
import Multihash from 'multihashes'
import bs58 from 'bs58'
import { addPubKey } from '@hoprnet/hopr-core/lib/utils'
import { getBootstrapAddresses } from "@hoprnet/hopr-utils"
<<<<<<< HEAD
import { startServer } from '@hoprnet/hopr-server'
=======
import { commands } from '@hoprnet/hopr-chat'

import chalk from 'chalk'

// @ts-ignore
chalk.level = 0 // We need bare strings
>>>>>>> 4fb05d38

const CRAWL_TIMEOUT = 100_000 // ~15 mins

let NODE: Hopr<HoprCoreConnector>;
let debugLog = debug('hopr-admin')

type Socket = ws

class LogStream {
  private messages: string[] = []
  private connections: Socket[] = []

  constructor(){
  }

  subscribe(sock: Socket){
    this.connections.push(sock);
    sock.send(this.messages.join('\n'))
  }


  log(...args: string[]){
    const msg = `[${new Date().toISOString()}] ${args.join(' ')}`
    this._log(msg)
  }

  logFullLine(...args: string[]){
    const msg = `${args.join(' ')}`
    this._log(msg)
  }

  _log(msg: string){
    debugLog(msg) 

    this.messages.push(msg)
    if (this.messages.length > 100){ // Avoid memory leak
      this.messages.splice(0, this.messages.length - 100); // delete elements from start
    }


    this.connections.forEach((conn: Socket, i: number) => {
      if (conn.readyState == ws.OPEN) {
        conn.send(msg)
      } else {
        // Handle bad connections:
        if (conn.readyState !== ws.CONNECTING) {
          // Only other possible states are closing or closed
          this.connections.splice(i, 1)
        }

      }
    })
  }
}





/**
 * TEMPORARY HACK - copy pasted from
 * https://github.com/hoprnet/hopr-chat/blob/master/utils/checkPeerId.ts
 *
 *
 * Takes the string representation of a peerId and checks whether it is a valid
 * peerId, i. e. it is a valid base58 encoding.
 * It then generates a PeerId instance and returns it.
 *
 * @param query query that contains the peerId
 */
export async function checkPeerIdInput(query: string): Promise<PeerId> {
  let peerId: PeerId

  try {
    // Throws an error if the Id is invalid
    Multihash.decode(bs58.decode(query))

    peerId = await addPubKey(PeerId.createFromB58String(query))
  } catch (err) {
    throw Error(`Invalid peerId. ${err.message}`)
  }

  return peerId
}


// DEFAULT VALUES FOR NOW
const network = process.env.HOPR_NETWORK || "ETHEREUM";
const provider =
  process.env.HOPR_ETHEREUM_PROVIDER ||
  "wss://kovan.infura.io/ws/v3/f7240372c1b442a6885ce9bb825ebc36";
const host = process.env.HOPR_HOST || "0.0.0.0:9091"; // Default IPv4

// TODO this should probably be shared between chat and this, and live in a
// utils module.
function parseHosts(): HoprOptions['hosts'] {
  const hosts: HoprOptions['hosts'] = {}
  if (host !== undefined) {
    const str = host.replace(/\/\/.+/, '').trim()
    const params = str.match(/([0-9]{1,3}\.[0-9]{1,3}\.[0-9]{1,3}\.[0-9]{1,3})\:([0-9]{1,6})/)
    if (params == null || params.length != 3) {
      throw Error(`Invalid IPv4 host. Got ${str}`)
    }

    hosts.ip4 = {
      ip: params[1],
      port: parseInt(params[2]),
    }
  }
  return hosts
}

function setupAdminServer(logs: LogStream, node: Hopr<HoprCoreConnector>){
  let cmds = new commands.Commands(node)
  var app = express()
  app.get('/', function(req, res){
    res.set('Content-Type', 'text/html')
    res.send(fs.readFileSync(path.resolve('./src/admin.html')))
  })

  const server = http.createServer(app);

  const wsServer = new ws.Server({ server: server });
  wsServer.on('connection', socket => {
    socket.on('message', message => {
      debugLog("Message from client", message)
      logs.logFullLine(`admin > ${message}`)
      cmds.execute(message.toString()).then( (resp) => {
        if (resp) {
          logs.logFullLine(resp)
        }
      })
      // TODO
    });
    socket.on('error', err => {
      debugLog('Error', err)
      logs.log('Websocket error', err.toString())
    })
    logs.subscribe(socket)
  });

  const port = process.env.HOPR_ADMIN_PORT || 3000
  server.listen(port)
  logs.log('Admin server listening on port '+ port)
}

async function main() {
  let addr: Multiaddr;
  let logs = new LogStream()

  let options: HoprOptions = {
    debug: Boolean(process.env.DEBUG),
    network,
    bootstrapServers: [... (await getBootstrapAddresses()).values()],
    provider,
    hosts: parseHosts(),
    output: logMessageToNode,
    password: process.env.HOPR_PASSWORD || 'open-sesame-iTwnsPNg0hpagP+o6T0KOwiH9RQ0' // TODO!!!
  };

  logs.log('Creating HOPR Node')
  logs.log('- network : ' + network);
  logs.log('- bootstrapServers : ' + Array.from(options.bootstrapServers || []).map(x => x.id.toB58String()).join(','));

  NODE = await Hopr.create(options);
  logs.log('Created HOPR Node')


  setupAdminServer(logs, NODE);

  
  function logMessageToNode(msg: Uint8Array){
    logs.log("#### NODE RECEIVED MESSAGE ####")
    try {
      let [decoded, time] = decode(msg) as [Buffer, Buffer]
      logs.log("Message:", decoded.toString())
      logs.log("Latency:", Date.now() - parseInt(time.toString('hex'), 16) + 'ms')
    } catch (err) {
      logs.log("Could not decode message", err)
      logs.log(msg.toString())
    }
  }


  NODE.on("peer:connect", (peer: PeerInfo) => {
    logs.log(`Incoming connection from ${peer.id.toB58String()}.`);
  });

  process.once("exit", async () => {
    await NODE.down();
    return;
  });

  // Start HOPR server
  if (true) { // TODO cli flag
    startServer(NODE)
  }

  async function connectionReport(){
    logs.log(`Node is connected at ${NODE.peerInfo.id.toB58String()}`)
    logs.log(`Connected to: ${NODE.peerStore.peers.size} peers`)
    setTimeout(connectionReport, 10_000);
  }
  connectionReport()

  async function periodicCrawl(){
    try {
      await NODE.network.crawler.crawl()
      logs.log('Crawled network')
    } catch (err) {
     logs.log("Failed to crawl")
     logs.log(err)
    }
    setTimeout(periodicCrawl, CRAWL_TIMEOUT)
  }
  periodicCrawl()

  async function reportMemoryUsage(){
    const used = process.memoryUsage();
    const usage = process.resourceUsage();
    logs.log(
    `Process stats: mem ${used.rss / 1024}k (max: ${usage.maxRSS / 1024}k) ` +
    `cputime: ${usage.userCPUTime}`)
    setTimeout(reportMemoryUsage, 10_000);
  }
  reportMemoryUsage()
}

main();<|MERGE_RESOLUTION|>--- conflicted
+++ resolved
@@ -16,16 +16,13 @@
 import bs58 from 'bs58'
 import { addPubKey } from '@hoprnet/hopr-core/lib/utils'
 import { getBootstrapAddresses } from "@hoprnet/hopr-utils"
-<<<<<<< HEAD
 import { startServer } from '@hoprnet/hopr-server'
-=======
 import { commands } from '@hoprnet/hopr-chat'
 
 import chalk from 'chalk'
 
 // @ts-ignore
 chalk.level = 0 // We need bare strings
->>>>>>> 4fb05d38
 
 const CRAWL_TIMEOUT = 100_000 // ~15 mins
 
