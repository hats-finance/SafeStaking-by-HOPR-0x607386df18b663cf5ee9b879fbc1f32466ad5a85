import type { Channel as IChannel, Types } from '@hoprnet/hopr-core-connector-interface'
import BN from 'bn.js'
// import Web3 from "web3"
import {
  SignedChannel,
  Moment,
  Hash,
  AccountId,
  ChannelId,
  Balance,
  ChannelBalance,
  Ticket,
  State,
} from '../types'
import { ChannelStatus } from '../types/channel'
import { HASH_LENGTH } from '../constants'
import { u8aToHex, u8aXOR, toU8a, stringToU8a, u8aEquals } from '../core/u8a'
import { waitForConfirmation, waitFor, hash } from '../utils'
import { HoprChannels as IHoprChannels } from '../tsc/web3/HoprChannels'
import type HoprEthereum from '..'

const getChannel = (coreConnector: HoprEthereum, channelId: Hash) => {
  return new Promise<{
    deposit: string
    partyABalance: string
    closureTime: string
    stateCounter: string
  }>(async (resolve, reject) => {
    try {
      const response = await coreConnector.hoprChannels.methods.channels(channelId.toHex()).call()
      return resolve(response)
    } catch (error) {
      return reject(error)
    }
  })
}

const onceOpen = (coreConnector: HoprEthereum, channelId: Hash) => {
  let event: ReturnType<IHoprChannels['events']['OpenedChannel']>

  return new Promise<{
    opener: string,
    counterParty: string
  }>((resolve, reject) => {
    // TODO: better to filter
    event = coreConnector.hoprChannels.events
      .OpenedChannel()
      .on('data', async data => {
        const { opener, counterParty } = data.returnValues
        const _channelId = await coreConnector.utils.getId(stringToU8a(opener), stringToU8a(counterParty))

        if (!u8aEquals(_channelId, channelId)) {
          return
        }

        resolve(data.returnValues)
      })
      .on('error', error => {
        reject(error)
      })
  }).finally(() => {
    event.removeAllListeners()
  })
}

const onceClosed = (coreConnector: HoprEthereum, channelId: Hash) => {
  let event: ReturnType<IHoprChannels['events']['ClosedChannel']>

  return new Promise<{
    closer: string,
    counterParty: string,
  }>((resolve, reject) => {
    // TODO: better to filter
    event = coreConnector.hoprChannels.events
      .ClosedChannel()
      .on('data', async data => {
        const { closer, counterParty } = data.returnValues
        const _channelId = await coreConnector.utils.getId(stringToU8a(closer), stringToU8a(counterParty))

        if (!u8aEquals(_channelId, channelId)) {
          return
        }

        resolve(data.returnValues)
      })
      .on('error', error => {
        reject(error)
      })
  }).finally(() => {
    event.removeAllListeners()
  })
}

const onOpen = async (coreConnector: HoprEthereum, counterparty: Uint8Array, signedChannel: SignedChannel) => {
  return coreConnector.db.put(
    Buffer.from(coreConnector.dbKeys.Channel(counterparty)),
    Buffer.from(signedChannel)
  )
}

const onClose = async (coreConnector: HoprEthereum, counterparty: Uint8Array) => {
  return coreConnector.db.del(Buffer.from(coreConnector.dbKeys.Channel(counterparty)))
}

class Channel implements IChannel<HoprEthereum> {
  private _signedChannel: SignedChannel
  private _settlementWindow?: Moment
  private _channelId?: Hash

  ticket = Ticket as typeof Types.Ticket

  constructor(public coreConnector: HoprEthereum, public counterparty: Uint8Array, signedChannel: SignedChannel) {
    this._signedChannel = signedChannel

    // check if channel still exists
    this.status.then(status => {
      if (status === ChannelStatus.UNINITIALISED) {
        console.log("found channel off-chain but its closed on-chain")
        this.onClose()
      }
    })

    // if channel is closed
    this.onceClosed().then(async () => {
      return this.onClose()
    })
  }

  private async onceOpen() {
    return onceOpen(this.coreConnector, await this.channelId)
  }

  private async onceClosed() {
    return onceClosed(this.coreConnector, await this.channelId)
  }

  private async onOpen(): Promise<void> {
    return onOpen(this.coreConnector, this.counterparty, this._signedChannel)
  }

  private async onClose(): Promise<void> {
    return onClose(this.coreConnector, this.counterparty)
  }

  private get channel(): ReturnType<typeof getChannel> {
    return new Promise(async (resolve, reject) => {
      try {
        const response = await getChannel(this.coreConnector, await this.channelId)
        return resolve(response)
      } catch (error) {
        return reject(error)
      }
    })
  }

  private get status(): Promise<ChannelStatus> {
    return new Promise<ChannelStatus>(async (resolve, reject) => {
      try {
        const channel = await this.channel
        const status = Number(channel.stateCounter) % 10

        if (status >= Object.keys(ChannelStatus).length) {
          throw Error("status like this doesn't exist")
        }

        return resolve(status)
      } catch (error) {
        return reject(error)
      }
    })
  }

  get offChainCounterparty(): Promise<Uint8Array> {
<<<<<<< HEAD
    return this._signedChannel.signer
=======
    return Promise.resolve(this._signedChannel.signer)
>>>>>>> 38096e5d
  }

  get channelId(): Promise<Hash> {
    if (this._channelId != null) {
      return Promise.resolve<Hash>(this._channelId)
    }

    return new Promise<Hash>(async (resolve, reject) => {
      try {
        const channelId = await this.coreConnector.utils.getId(
          this.coreConnector.account,
          await this.coreConnector.utils.pubKeyToAccountId(this.counterparty)
        )
        this._channelId = new ChannelId(channelId)
      } catch (error) {
        return reject(error)
      }

      return resolve(this._channelId)
    })
  }

  get settlementWindow(): Promise<Moment> {
    if (this._settlementWindow != null) {
      return Promise.resolve(this._settlementWindow)
    }

    return new Promise<Moment>(async (resolve, reject) => {
      try {
        const channel = await this.channel
        this._settlementWindow = new Moment(channel.closureTime)
      } catch (error) {
        return reject(error)
      }

      return resolve(this._settlementWindow)
    })
  }

  get state() {
    return new Promise<State>(async (resolve, reject) => {
      try {
        const channel = await this.channel
        return resolve(new State(Number(channel.stateCounter)))
      } catch (error) {
        return reject(error)
      }
    })
  }

  get balance() {
    return new Promise<Balance>(async (resolve, reject) => {
      try {
        const channel = await this.channel
        return resolve(new Balance(channel.deposit))
      } catch (error) {
        return reject(error)
      }
    })
  }

  get balance_a() {
    return new Promise<Balance>(async (resolve, reject) => {
      try {
        const channel = await this.channel
        return resolve(new Balance(channel.partyABalance))
      } catch (error) {
        return reject(error)
      }
    })
  }

  get currentBalance() {
    return new Promise<Balance>(async (resolve, reject) => {
      try {
        const response = await this.coreConnector.hoprToken.methods.balanceOf(u8aToHex(this.coreConnector.account)).call()
        return resolve(new Balance(response))
      } catch (error) {
        return reject(error)
      }
    })
  }

  get currentBalanceOfCounterparty() {
    return new Promise<Balance>(async (resolve, reject) => {
      try {
        const response = await this.coreConnector.hoprToken.methods
          .balanceOf(u8aToHex(await this.coreConnector.utils.pubKeyToAccountId(this.counterparty)))
          .call()
        return resolve(new Balance(response))
      } catch (error) {
        return reject(error)
      }
    })
  }

  async initiateSettlement(): Promise<void> {
    let channel = await this.channel
    const status = await this.status

    try {
      if (!(status === ChannelStatus.OPEN || status === ChannelStatus.PENDING)) {
        throw Error("channel must be 'open' or 'pending'")
      }

      if (status === ChannelStatus.OPEN) {
        await waitForConfirmation(
          this.coreConnector.hoprChannels.methods
          .initiateChannelClosure(u8aToHex(await this.coreConnector.utils.pubKeyToAccountId(this.counterparty)))
          .send({
            from: this.coreConnector.account.toHex(),
            gas: 200e3
          })
        )

        channel = await getChannel(this.coreConnector, this._channelId)

        // TODO: update to handle localnet & mainnet
        await waitFor({
          getCurrentBlock: () => {
            return this.coreConnector.web3.eth.getBlockNumber().then(blockNumber => {
              return this.coreConnector.web3.eth.getBlock(blockNumber)
            })
          },
          web3: this.coreConnector.web3,
          timestamp: Number(channel.closureTime) * 1e3
        })

        await waitForConfirmation(
          this.coreConnector.hoprChannels.methods.claimChannelClosure(u8aToHex(await this.coreConnector.utils.pubKeyToAccountId(this.counterparty)))
          .send({
            from: this.coreConnector.account.toHex(),
            gas: 200e3
          })
        )
      } else {
        await this.onceClosed()
      }

      await this.onClose()
    } catch (error) {
      throw error
    }
  }

  async getPreviousChallenges(): Promise<Hash> {
    let pubKeys: Uint8Array[] = []

    return new Promise<Hash>(async (resolve, reject) => {
      this.coreConnector.db
        .createReadStream({
          gt: Buffer.from(this.coreConnector.dbKeys.Challenge(await this.channelId, new Uint8Array(HASH_LENGTH).fill(0x00))),
          lt: Buffer.from(this.coreConnector.dbKeys.Challenge(await this.channelId, new Uint8Array(HASH_LENGTH).fill(0xff)))
        })
        .on('error', reject)
        .on('data', ({ key, ownKeyHalf }) => {
          const [channelId, challenge] = this.coreConnector.dbKeys.ChallengeKeyParse(key)

          // BIG TODO !!
          // replace this by proper EC-arithmetic
          pubKeys.push(new Uint8Array(u8aXOR(false, challenge, ownKeyHalf.toU8a())))
        })
        .on('end', () => {
          if (pubKeys.length > 0) {
            return resolve(new Hash(u8aXOR(false, ...pubKeys)))
          }

          resolve()
        })
    })
  }
  
  async testAndSetNonce(signature: Uint8Array): Promise<void> {
    const channelId = await this.channelId
    const nonce = await hash(signature)
    
    const key = this.coreConnector.dbKeys.Nonce(channelId, nonce)

    try {
      await this.coreConnector.db.get(u8aToHex(key))
    } catch (err) {
      if (err.notFound == null || err.notFound != true) {
        throw err
      }
      await this.coreConnector.db.put(key, new Uint8Array())
      return
    }

    throw Error('Nonces must not be used twice.')
  }

  static async isOpen(coreConnector: HoprEthereum, counterpartyPubKey: Uint8Array) {
    const counterparty = await coreConnector.utils.pubKeyToAccountId(counterpartyPubKey)
    const channelId = await coreConnector.utils.getId(
      coreConnector.account,
      counterparty
    ).then(res => new Hash(res))

    const [onChain, offChain]: [boolean, boolean] = await Promise.all([
      getChannel(coreConnector, channelId).then(channel => {
        const state = Number(channel.stateCounter) % 10
        return state === ChannelStatus.OPEN || state === ChannelStatus.PENDING
      }),
      coreConnector.db.get(Buffer.from(coreConnector.dbKeys.Channel(counterpartyPubKey))).then(
        () => true,
        err => {
          if (err.notFound) {
            return false
          } else {
            throw err
          }
        }
      )
    ])

    if (onChain != offChain) {
      if (!onChain && offChain) {
        console.log(`Channel ${u8aToHex(channelId)} exists off-chain but not on-chain, deleting data.`)
        await onClose(coreConnector, counterpartyPubKey)
      } else {
        throw Error(`Channel ${u8aToHex(channelId)} exists on-chain but not off-chain.`)
      }
    }

    return onChain && offChain
  }

  static async increaseFunds(hoprEthereum: HoprEthereum, spender: AccountId, counterparty: AccountId, amount: Balance): Promise<void> {
    try {
      if ((await hoprEthereum.accountBalance).lt(amount)) {
        throw Error('Insufficient funds.')
      }

      const allowance = await hoprEthereum.hoprToken.methods
        .allowance(hoprEthereum.account.toHex(), spender.toHex())
        .call()
        .then(v => new BN(v))

      if (allowance.isZero()) {
        await waitForConfirmation(
          hoprEthereum.hoprToken.methods.approve(spender.toHex(), amount.toString()).send({
            from: hoprEthereum.account.toHex(),
            gas: 200e3
          })
        )
      } else if (allowance.lt(amount)) {
        await waitForConfirmation(
          hoprEthereum.hoprToken.methods.increaseAllowance(spender.toHex(), amount.sub(allowance).toString()).send({
            from: hoprEthereum.account.toHex(),
            gas: 200e3
          })
        )
      }

      await waitForConfirmation(
        hoprEthereum.hoprChannels.methods.fundChannel(hoprEthereum.account.toHex(), counterparty.toHex(), amount.toString()).send({
          from: hoprEthereum.account.toHex(),
          gas: 200e3
        })
      )
    } catch (error) {
      throw error
    }
  }

  static async create(
    hoprEthereum: HoprEthereum,
    counterpartyPubKey: Uint8Array,
    _getOnChainPublicKey: (counterparty: Uint8Array) => Promise<Uint8Array>,
    channelBalance?: ChannelBalance,
    sign?: (channelBalance: ChannelBalance) => Promise<SignedChannel>
  ): Promise<Channel> {   
    const counterparty = new AccountId(await hoprEthereum.utils.pubKeyToAccountId(counterpartyPubKey))
    let channel: Channel
    let signedChannel: SignedChannel

    if (await this.isOpen(hoprEthereum, counterpartyPubKey)) {
      const record = await hoprEthereum.db.get(Buffer.from(hoprEthereum.dbKeys.Channel(counterpartyPubKey)))
      signedChannel = new SignedChannel({
        bytes: record.buffer,
        offset: record.byteOffset
      })
      channel = new Channel(hoprEthereum, counterpartyPubKey, signedChannel)
    } else if (sign != null && channelBalance != null) {
      const spender = hoprEthereum.hoprChannels.options.address

      let amount: Balance
      if (hoprEthereum.utils.isPartyA(hoprEthereum.account, counterparty)) {
        amount = channelBalance.balance_a
      } else {
        amount = new Balance(channelBalance.balance.sub(channelBalance.balance_a))
      }

      await Channel.increaseFunds(hoprEthereum, new AccountId(stringToU8a(spender)), counterparty, amount)

      signedChannel = await sign(channelBalance)
      channel = new Channel(hoprEthereum, counterpartyPubKey, signedChannel)

      // TODO: use 'fundChannelWithSig'
      // await waitForConfirmation(
      //   hoprEthereum.hoprChannels.methods.fundChannelWithSig(
      //     (await channel.channel).stateCounter,
      //     channelBalance.balance.toString(),
      //     channelBalance.balance_a.toString(),
      //     String(Math.floor(+new Date() / 1e3) + (60 * 60 * 24)), // TODO: improve this
      //     signatureParameters.r,
      //     signatureParameters.s,
      //     "0x1b"
      //   ).send({
      //     from: hoprEthereum.account.toHex(),
      //     gas: 200e3
      //   })
      // )

      await waitForConfirmation(
        hoprEthereum.hoprChannels.methods.openChannel(counterparty.toHex()).send({
          from: hoprEthereum.account.toHex(),
          gas: 200e3
        })
      )

      await hoprEthereum.db.put(
        Buffer.from(hoprEthereum.dbKeys.Channel(counterpartyPubKey)),
        Buffer.from(signedChannel)
      )
    } else {
      throw Error('Invalid input parameters.')
    }

    return channel
  }

  static getAll<T, R>(
    hoprEthereum: HoprEthereum,
    onData: (channel: Channel) => Promise<T>,
    onEnd: (promises: Promise<T>[]) => R
  ): Promise<R> {
    const promises: Promise<T>[] = []
    return new Promise<R>((resolve, reject) => {
      hoprEthereum.db
        .createReadStream({
          gt: Buffer.from(hoprEthereum.dbKeys.Channel(new Uint8Array(Hash.SIZE).fill(0x00))),
          lt: Buffer.from(hoprEthereum.dbKeys.Channel(new Uint8Array(Hash.SIZE).fill(0xff)))
        })
        .on('error', err => reject(err))
        .on('data', ({ key, value }: { key: Buffer; value: Buffer }) => {
          const signedChannel = new SignedChannel({
            bytes: value.buffer,
            offset: value.byteOffset
          })

          promises.push(onData(new Channel(hoprEthereum, hoprEthereum.dbKeys.ChannelKeyParse(key), signedChannel)))
        })
        .on('end', () => resolve(onEnd(promises)))
    })
  }

  static async closeChannels(hoprEthereum: HoprEthereum): Promise<Balance> {
    const result = new BN(0)

    return Channel.getAll(
      hoprEthereum,
      (channel: Channel) =>
        channel.initiateSettlement().then(() => {
          // TODO: add balance
          result.iaddn(0)
        }),
      async (promises: Promise<void>[]) => {
        await Promise.all(promises)

        return new Balance(result)
      }
    )
  }

  static handleOpeningRequest(
    hoprEthereum: HoprEthereum
  ): (source: AsyncIterable<Uint8Array>) => AsyncIterator<Uint8Array> {
    return source => {
      return (async function*() {
        for await (const _msg of source) {
          const msg = _msg.slice()
          const signedChannel = new SignedChannel({
            bytes: msg.buffer,
            offset: msg.byteOffset
          })

          const counterpartyPubKey = await signedChannel.signer
          const counterparty = new AccountId(await hoprEthereum.utils.pubKeyToAccountId(counterpartyPubKey))
          const channelBalance = signedChannel.channel.balance
          // const channelId = await hoprEthereum.utils.getId(hoprEthereum.account, counterparty)
          const spender = hoprEthereum.hoprChannels.options.address

          if (hoprEthereum.utils.isPartyA(hoprEthereum.account, counterparty)) {
            await Channel.increaseFunds(hoprEthereum, new AccountId(stringToU8a(spender)), counterparty, channelBalance.balance_a)
          } else {
            await Channel.increaseFunds(
              hoprEthereum,
              new AccountId(stringToU8a(spender)),
              counterparty,
              new Balance(channelBalance.balance.sub(channelBalance.balance_a))
            )
          }

          // onceOpen(hoprEthereum, new Hash(channelId))
          //   .then(() => {
          //     return hoprEthereum.db.put(Buffer.from(u8aToHex(hoprEthereum.dbKeys.Channel(counterpartyPubKey))), Buffer.from(signedChannel))
          //   })

          await onOpen(hoprEthereum, counterpartyPubKey, signedChannel)

          yield signedChannel.toU8a()
        }
      })()
    }
  }
}

export default Channel

// TODO: remove this
// const getSignatureParameters = (signature: string) => {
//   const r = signature.slice( 0, 66 );
//   const s = `0x${signature.slice( 66, 130 )}`;
//   const v = `0x${signature.slice( 130, 132 )}`;
//   let vN = Web3.utils.hexToNumber(v)

//   if ( ![ 27, 28 ].includes( vN ) ) vN += 27;

//   return {
//       r,
//       s,
//       v: vN
//   };
// };

// const onceFundedByCounterparty = (
//   coreConnector: HoprEthereum,
//   channelId: Hash,
//   counterparty: AccountId
// ): Promise<void> => {
//   let event: ReturnType<IHoprChannels['events']['FundedChannel']>

//   return new Promise<void>((resolve, reject) => {
//     // TODO: better to filter
//     event = coreConnector.hoprChannels.events
//       .FundedChannel()
//       .on('data', async data => {
//         const { recipient, counterParty: _counterparty } = data.returnValues
//         const _channelId = await coreConnector.utils.getId(stringToU8a(recipient), stringToU8a(_counterparty))

//         if (!u8aEquals(_channelId, channelId)) {
//           return
//         }
//         if (!u8aEquals(stringToU8a(_counterparty), counterparty)) {
//           return
//         }

//         resolve()
//       })
//       .on('error', error => {
//         reject(error)
//       })
//   }).finally(() => {
//     event.removeAllListeners()
//   })
// }<|MERGE_RESOLUTION|>--- conflicted
+++ resolved
@@ -171,11 +171,7 @@
   }
 
   get offChainCounterparty(): Promise<Uint8Array> {
-<<<<<<< HEAD
     return this._signedChannel.signer
-=======
-    return Promise.resolve(this._signedChannel.signer)
->>>>>>> 38096e5d
   }
 
   get channelId(): Promise<Hash> {
