github:
  prebuilds:
    # Only prebuild in master branch
    master: true
    branches: false
    pullRequests: false
    pullRequestsFromForks: false
    addCheck: false
    addComment: false
    addBadge: false

image:
  file: .gitpod.Dockerfile
tasks:
<<<<<<< HEAD
  - name: Environment setup

=======
  ## HOPR net repositories
  - name: Environment setup
>>>>>>> 75070bc2
    init: |
      echo '🦄 📦 Installing hoprnet repository dependencies'
      ./scripts/install-websocat.sh
      yarn
      echo '🦄 📦 Building latest version of hoprnet monorepo'
      yarn build

    command: |
      echo '🟡 Running HOPR nodes and topology'
      ./scripts/setup-local-cluster.sh -t "^^LOCAL-testing-123^^" -i scripts/topologies/full_interconnected_cluster.sh

    openMode: tab-after

  - name: Command window
<<<<<<< HEAD

    before: |
      echo "🦄 Waiting for cluster setup to finish..."
      gp sync-await "local-cluster" && sleep 15s

    command: |
      source ./scripts/init-gitpod.sh
=======
    before: |
      echo "🦄 Waiting for cluster setup to finish..."
      gp sync-await "local-cluster" && sleep 15s
    command: |
      export apiToken="^^LOCAL-testing-123^^"
      export HOPR_NODE_1_HTTP_URL=$(gp url 13301) HOPR_NODE_1_WS_URL=$(gp url 19501)
      export HOPR_NODE_1_ADDR=$(curl --silent -H "x-auth-token: $apiToken" "$HOPR_NODE_1_HTTP_URL/api/v2/account/addresses" | jq -r '.hopr')
      export HOPR_NODE_2_HTTP_URL=$(gp url 13302) HOPR_NODE_2_WS_URL=$(gp url 19502)
      export HOPR_NODE_2_ADDR=$(curl --silent -H "x-auth-token: $apiToken" "$HOPR_NODE_2_HTTP_URL/api/v2/account/addresses" | jq -r '.hopr')
      export HOPR_NODE_3_HTTP_URL=$(gp url 13303) HOPR_NODE_3_WS_URL=$(gp url 19503)
      export HOPR_NODE_3_ADDR=$(curl --silent -H "x-auth-token: $apiToken" "$HOPR_NODE_3_HTTP_URL/api/v2/account/addresses" | jq -r '.hopr')
      export HOPR_NODE_4_HTTP_URL=$(gp url 13304) HOPR_NODE_4_WS_URL=$(gp url 19504)
      export HOPR_NODE_4_ADDR=$(curl --silent -H "x-auth-token: $apiToken" "$HOPR_NODE_4_HTTP_URL/api/v2/account/addresses" | jq -r '.hopr')
      export HOPR_NODE_5_HTTP_URL=$(gp url 13305) HOPR_NODE_5_WS_URL=$(gp url 19505)
      export HOPR_NODE_5_ADDR=$(curl --silent -H "x-auth-token: $apiToken" "$HOPR_NODE_5_HTTP_URL/api/v2/account/addresses" | jq -r '.hopr')
      echo "💻 Node 1 address: $HOPR_NODE_1_ADDR"
      echo "💻 Node 2 address: $HOPR_NODE_2_ADDR"
      echo "💻 Node 3 address: $HOPR_NODE_3_ADDR"
      echo "💻 Node 4 address: $HOPR_NODE_4_ADDR"
      echo "💻 Node 5 address: $HOPR_NODE_5_ADDR"
>>>>>>> 75070bc2

    openMode: tab-after

  - name: Node 1 WS
<<<<<<< HEAD

    before: |
      echo "🦄 Waiting for cluster setup to finish..."
      gp sync-await "local-cluster" && sleep 15s

    command: |
      source ./scripts/init-gitpod.sh
=======
    before: |
      echo "🦄 Waiting for cluster setup to finish..."
      gp sync-await "local-cluster" && sleep 15s
    command: |
      export apiToken="^^LOCAL-testing-123^^"
      export HOPR_NODE_1_HTTP_URL=$(gp url 13301) HOPR_NODE_1_WS_URL=$(gp url 19501)
      export HOPR_NODE_1_ADDR=$(curl --silent -H "x-auth-token: $apiToken" "$HOPR_NODE_1_HTTP_URL/api/v2/account/addresses" | jq -r '.hopr')
      export HOPR_NODE_2_HTTP_URL=$(gp url 13302) HOPR_NODE_2_WS_URL=$(gp url 19502)
      export HOPR_NODE_2_ADDR=$(curl --silent -H "x-auth-token: $apiToken" "$HOPR_NODE_2_HTTP_URL/api/v2/account/addresses" | jq -r '.hopr')
      export HOPR_NODE_3_HTTP_URL=$(gp url 13303) HOPR_NODE_3_WS_URL=$(gp url 19503)
      export HOPR_NODE_3_ADDR=$(curl --silent -H "x-auth-token: $apiToken" "$HOPR_NODE_3_HTTP_URL/api/v2/account/addresses" | jq -r '.hopr')
      export HOPR_NODE_4_HTTP_URL=$(gp url 13304) HOPR_NODE_4_WS_URL=$(gp url 19504)
      export HOPR_NODE_4_ADDR=$(curl --silent -H "x-auth-token: $apiToken" "$HOPR_NODE_4_HTTP_URL/api/v2/account/addresses" | jq -r '.hopr')
      export HOPR_NODE_5_HTTP_URL=$(gp url 13305) HOPR_NODE_5_WS_URL=$(gp url 19505)
      export HOPR_NODE_5_ADDR=$(curl --silent -H "x-auth-token: $apiToken" "$HOPR_NODE_5_HTTP_URL/api/v2/account/addresses" | jq -r '.hopr')
>>>>>>> 75070bc2
      echo '📡 Node 1 WS Connection'
      echo -e "\n"
      sleep 5s
      ./.bin/websocat "$(echo "$HOPR_NODE_1_WS_URL" | sed "s/http/ws/")/?apiToken=$apiToken"

    openMode: tab-after

  - name: Node 2 WS
<<<<<<< HEAD

    before: |
      echo "🦄 Waiting for cluster setup to finish..."
      gp sync-await "local-cluster" && sleep 15s

    command: |
      source ./scripts/init-gitpod.sh
=======
    before: |
      echo "🦄 Waiting for cluster setup to finish..."
      gp sync-await "local-cluster" && sleep 15s
    command: |
      export apiToken="^^LOCAL-testing-123^^"
      export HOPR_NODE_1_HTTP_URL=$(gp url 13301) HOPR_NODE_1_WS_URL=$(gp url 19501)
      export HOPR_NODE_1_ADDR=$(curl --silent -H "x-auth-token: $apiToken" "$HOPR_NODE_1_HTTP_URL/api/v2/account/addresses" | jq -r '.hopr')
      export HOPR_NODE_2_HTTP_URL=$(gp url 13302) HOPR_NODE_2_WS_URL=$(gp url 19502)
      export HOPR_NODE_2_ADDR=$(curl --silent -H "x-auth-token: $apiToken" "$HOPR_NODE_2_HTTP_URL/api/v2/account/addresses" | jq -r '.hopr')
      export HOPR_NODE_3_HTTP_URL=$(gp url 13303) HOPR_NODE_3_WS_URL=$(gp url 19503)
      export HOPR_NODE_3_ADDR=$(curl --silent -H "x-auth-token: $apiToken" "$HOPR_NODE_3_HTTP_URL/api/v2/account/addresses" | jq -r '.hopr')
      export HOPR_NODE_4_HTTP_URL=$(gp url 13304) HOPR_NODE_4_WS_URL=$(gp url 19504)
      export HOPR_NODE_4_ADDR=$(curl --silent -H "x-auth-token: $apiToken" "$HOPR_NODE_4_HTTP_URL/api/v2/account/addresses" | jq -r '.hopr')
      export HOPR_NODE_5_HTTP_URL=$(gp url 13305) HOPR_NODE_5_WS_URL=$(gp url 19505)
      export HOPR_NODE_5_ADDR=$(curl --silent -H "x-auth-token: $apiToken" "$HOPR_NODE_5_HTTP_URL/api/v2/account/addresses" | jq -r '.hopr')
>>>>>>> 75070bc2
      echo '📡 Node 2 WS Connection'
      echo -e "\n"
      sleep 5s
      ./.bin/websocat "$(echo "$HOPR_NODE_2_WS_URL" | sed "s/http/ws/")/?apiToken=$apiToken"

    openMode: split-right

ports:
  - name: HOPRd REST API
    port: 13301-13305
    visibility: public
<<<<<<< HEAD
    onOpen: ignore

  - name: HOPR protocol
    port: 19091-19095
    visibility: public
    onOpen: ignore

  - name: HOPRd Admin
    port: 19501-19505
    visibility: public
    onOpen: ignore

  - name: HOPRd healthcheck
    port: 18081-18085
    visibility: public
    onOpen: ignore
=======
  - name: HOPR protocol
    port: 19091-19095
    visibility: public
  - name: HOPRd Admin
    port: 19501-19505
    visibility: public
>>>>>>> 75070bc2
<|MERGE_RESOLUTION|>--- conflicted
+++ resolved
@@ -12,13 +12,8 @@
 image:
   file: .gitpod.Dockerfile
 tasks:
-<<<<<<< HEAD
   - name: Environment setup
 
-=======
-  ## HOPR net repositories
-  - name: Environment setup
->>>>>>> 75070bc2
     init: |
       echo '🦄 📦 Installing hoprnet repository dependencies'
       ./scripts/install-websocat.sh
@@ -33,7 +28,6 @@
     openMode: tab-after
 
   - name: Command window
-<<<<<<< HEAD
 
     before: |
       echo "🦄 Waiting for cluster setup to finish..."
@@ -41,33 +35,10 @@
 
     command: |
       source ./scripts/init-gitpod.sh
-=======
-    before: |
-      echo "🦄 Waiting for cluster setup to finish..."
-      gp sync-await "local-cluster" && sleep 15s
-    command: |
-      export apiToken="^^LOCAL-testing-123^^"
-      export HOPR_NODE_1_HTTP_URL=$(gp url 13301) HOPR_NODE_1_WS_URL=$(gp url 19501)
-      export HOPR_NODE_1_ADDR=$(curl --silent -H "x-auth-token: $apiToken" "$HOPR_NODE_1_HTTP_URL/api/v2/account/addresses" | jq -r '.hopr')
-      export HOPR_NODE_2_HTTP_URL=$(gp url 13302) HOPR_NODE_2_WS_URL=$(gp url 19502)
-      export HOPR_NODE_2_ADDR=$(curl --silent -H "x-auth-token: $apiToken" "$HOPR_NODE_2_HTTP_URL/api/v2/account/addresses" | jq -r '.hopr')
-      export HOPR_NODE_3_HTTP_URL=$(gp url 13303) HOPR_NODE_3_WS_URL=$(gp url 19503)
-      export HOPR_NODE_3_ADDR=$(curl --silent -H "x-auth-token: $apiToken" "$HOPR_NODE_3_HTTP_URL/api/v2/account/addresses" | jq -r '.hopr')
-      export HOPR_NODE_4_HTTP_URL=$(gp url 13304) HOPR_NODE_4_WS_URL=$(gp url 19504)
-      export HOPR_NODE_4_ADDR=$(curl --silent -H "x-auth-token: $apiToken" "$HOPR_NODE_4_HTTP_URL/api/v2/account/addresses" | jq -r '.hopr')
-      export HOPR_NODE_5_HTTP_URL=$(gp url 13305) HOPR_NODE_5_WS_URL=$(gp url 19505)
-      export HOPR_NODE_5_ADDR=$(curl --silent -H "x-auth-token: $apiToken" "$HOPR_NODE_5_HTTP_URL/api/v2/account/addresses" | jq -r '.hopr')
-      echo "💻 Node 1 address: $HOPR_NODE_1_ADDR"
-      echo "💻 Node 2 address: $HOPR_NODE_2_ADDR"
-      echo "💻 Node 3 address: $HOPR_NODE_3_ADDR"
-      echo "💻 Node 4 address: $HOPR_NODE_4_ADDR"
-      echo "💻 Node 5 address: $HOPR_NODE_5_ADDR"
->>>>>>> 75070bc2
 
     openMode: tab-after
 
   - name: Node 1 WS
-<<<<<<< HEAD
 
     before: |
       echo "🦄 Waiting for cluster setup to finish..."
@@ -75,23 +46,6 @@
 
     command: |
       source ./scripts/init-gitpod.sh
-=======
-    before: |
-      echo "🦄 Waiting for cluster setup to finish..."
-      gp sync-await "local-cluster" && sleep 15s
-    command: |
-      export apiToken="^^LOCAL-testing-123^^"
-      export HOPR_NODE_1_HTTP_URL=$(gp url 13301) HOPR_NODE_1_WS_URL=$(gp url 19501)
-      export HOPR_NODE_1_ADDR=$(curl --silent -H "x-auth-token: $apiToken" "$HOPR_NODE_1_HTTP_URL/api/v2/account/addresses" | jq -r '.hopr')
-      export HOPR_NODE_2_HTTP_URL=$(gp url 13302) HOPR_NODE_2_WS_URL=$(gp url 19502)
-      export HOPR_NODE_2_ADDR=$(curl --silent -H "x-auth-token: $apiToken" "$HOPR_NODE_2_HTTP_URL/api/v2/account/addresses" | jq -r '.hopr')
-      export HOPR_NODE_3_HTTP_URL=$(gp url 13303) HOPR_NODE_3_WS_URL=$(gp url 19503)
-      export HOPR_NODE_3_ADDR=$(curl --silent -H "x-auth-token: $apiToken" "$HOPR_NODE_3_HTTP_URL/api/v2/account/addresses" | jq -r '.hopr')
-      export HOPR_NODE_4_HTTP_URL=$(gp url 13304) HOPR_NODE_4_WS_URL=$(gp url 19504)
-      export HOPR_NODE_4_ADDR=$(curl --silent -H "x-auth-token: $apiToken" "$HOPR_NODE_4_HTTP_URL/api/v2/account/addresses" | jq -r '.hopr')
-      export HOPR_NODE_5_HTTP_URL=$(gp url 13305) HOPR_NODE_5_WS_URL=$(gp url 19505)
-      export HOPR_NODE_5_ADDR=$(curl --silent -H "x-auth-token: $apiToken" "$HOPR_NODE_5_HTTP_URL/api/v2/account/addresses" | jq -r '.hopr')
->>>>>>> 75070bc2
       echo '📡 Node 1 WS Connection'
       echo -e "\n"
       sleep 5s
@@ -100,7 +54,6 @@
     openMode: tab-after
 
   - name: Node 2 WS
-<<<<<<< HEAD
 
     before: |
       echo "🦄 Waiting for cluster setup to finish..."
@@ -108,23 +61,6 @@
 
     command: |
       source ./scripts/init-gitpod.sh
-=======
-    before: |
-      echo "🦄 Waiting for cluster setup to finish..."
-      gp sync-await "local-cluster" && sleep 15s
-    command: |
-      export apiToken="^^LOCAL-testing-123^^"
-      export HOPR_NODE_1_HTTP_URL=$(gp url 13301) HOPR_NODE_1_WS_URL=$(gp url 19501)
-      export HOPR_NODE_1_ADDR=$(curl --silent -H "x-auth-token: $apiToken" "$HOPR_NODE_1_HTTP_URL/api/v2/account/addresses" | jq -r '.hopr')
-      export HOPR_NODE_2_HTTP_URL=$(gp url 13302) HOPR_NODE_2_WS_URL=$(gp url 19502)
-      export HOPR_NODE_2_ADDR=$(curl --silent -H "x-auth-token: $apiToken" "$HOPR_NODE_2_HTTP_URL/api/v2/account/addresses" | jq -r '.hopr')
-      export HOPR_NODE_3_HTTP_URL=$(gp url 13303) HOPR_NODE_3_WS_URL=$(gp url 19503)
-      export HOPR_NODE_3_ADDR=$(curl --silent -H "x-auth-token: $apiToken" "$HOPR_NODE_3_HTTP_URL/api/v2/account/addresses" | jq -r '.hopr')
-      export HOPR_NODE_4_HTTP_URL=$(gp url 13304) HOPR_NODE_4_WS_URL=$(gp url 19504)
-      export HOPR_NODE_4_ADDR=$(curl --silent -H "x-auth-token: $apiToken" "$HOPR_NODE_4_HTTP_URL/api/v2/account/addresses" | jq -r '.hopr')
-      export HOPR_NODE_5_HTTP_URL=$(gp url 13305) HOPR_NODE_5_WS_URL=$(gp url 19505)
-      export HOPR_NODE_5_ADDR=$(curl --silent -H "x-auth-token: $apiToken" "$HOPR_NODE_5_HTTP_URL/api/v2/account/addresses" | jq -r '.hopr')
->>>>>>> 75070bc2
       echo '📡 Node 2 WS Connection'
       echo -e "\n"
       sleep 5s
@@ -136,7 +72,6 @@
   - name: HOPRd REST API
     port: 13301-13305
     visibility: public
-<<<<<<< HEAD
     onOpen: ignore
 
   - name: HOPR protocol
@@ -152,12 +87,4 @@
   - name: HOPRd healthcheck
     port: 18081-18085
     visibility: public
-    onOpen: ignore
-=======
-  - name: HOPR protocol
-    port: 19091-19095
-    visibility: public
-  - name: HOPRd Admin
-    port: 19501-19505
-    visibility: public
->>>>>>> 75070bc2
+    onOpen: ignore