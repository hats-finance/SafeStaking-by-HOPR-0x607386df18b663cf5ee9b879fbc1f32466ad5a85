--- conflicted
+++ resolved
@@ -220,10 +220,6 @@
   local endpoint="${1:-localhost:3001}"
   local url="${endpoint}/api/v2/account/addresses"
   local cmd="$(get_authenticated_curl_cmd ${url})"
-<<<<<<< HEAD
-
-  try_cmd "${cmd}" 30 5 | jq -r ".hopr"
-=======
 
   try_cmd "${cmd}" 30 5 | jq -r ".hopr"
 }
@@ -249,7 +245,6 @@
   fi
 
   echo "valid hopr address: ${hopr_address}"
->>>>>>> b746d992
 }
 
 # $1 = endpoint
