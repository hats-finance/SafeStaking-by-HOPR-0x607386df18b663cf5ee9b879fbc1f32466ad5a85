--- conflicted
+++ resolved
@@ -136,28 +136,14 @@
 declare network_id
 network_id="$(get_network "${environment}")"
 
-<<<<<<< HEAD
-declare network_id
-network_id="$(get_network "${environment}")"
-
-=======
->>>>>>> 792cc06a
 # Deployer CI wallet should ideally be "eligible". To be eligible:
 # 1. The wallet should have obtained a "Network_registry" NFT of `developer` rank (wallet should already have this)
 # 2. The wallet should have sent one above-mentioned NFT to the staking contract
 # FIXME: Correctly format the condition (in line with *meta* environment), so that the following lines are skipped for most of the time, and only be executed when:
 # - the CI nodes wants to perform `selfRegister`
 # This can be called always, because the "stake" task is idempotent given the same arguments
-<<<<<<< HEAD
-for staking_addr in "${!staking_addrs_dict[@]}" ; do
-  fund_if_empty "${staking_addr}" "${environment}"
-  # we only stake NFT for valencia release
-  PRIVATE_KEY="${staking_addrs_dict[${staking_addr}]}" make -C "${mydir}/.." stake-nrnft environment="${environment}" nftrank=developer network="${network_id}"
-done
-=======
 # CI wallet stakes a developer NR NFT
 make -C "${mydir}/.." stake-nrnft environment="${environment}" nftrank=developer network="${network_id}"
->>>>>>> 792cc06a
 
 # Get names of all instances in this cluster
 # TODO: now `native-addresses` (a.k.a. `hopr_addrs`) doesn't need to contain unique values. The array can contain repetitive addresses
@@ -181,11 +167,7 @@
   wait_until_node_is_ready "${node_ip}"
 
   if [[ "${reset_metadata}" = "true" ]]; then
-<<<<<<< HEAD
-    gcloud_remove_instance_metadata "${instance_name}" "HOPRD_PEER_ID,HOPRD_WALLET_ADDR,HOPRD_STAKING_ADDR"
-=======
     gcloud_remove_instance_metadata "${instance_name}" "HOPRD_PEER_ID,HOPRD_WALLET_ADDR,HOPRD_STAKING_STATUS"
->>>>>>> 792cc06a
   fi
 
   # All VM instances in the deployed cluster will get a special metadata entries
@@ -200,17 +182,10 @@
   instance_metadata="$(gcloud_get_node_info_metadata "${instance_name}")"
 
   # known metadata keys
-<<<<<<< HEAD
-  declare wallet_addr peer_id staking_addr
-  wallet_addr="$(echo "${instance_metadata}" | jq -r '."HOPRD_WALLET_ADDR" // empty')"
-  peer_id="$(echo "${instance_metadata}" | jq -r '."HOPRD_PEER_ID" // empty')"
-  staking_addr="$(echo "${instance_metadata}" | jq -r '."HOPRD_STAKING_ADDR" // empty')"
-=======
   declare wallet_addr peer_id staking_status
   wallet_addr="$(echo "${instance_metadata}" | jq -r '."HOPRD_WALLET_ADDR" // empty')"
   peer_id="$(echo "${instance_metadata}" | jq -r '."HOPRD_PEER_ID" // empty')"
   staking_status="$(echo "${instance_metadata}" | jq -r '."HOPRD_STAKING_STATUS" // empty')"
->>>>>>> 792cc06a
 
   # data from the node's API for verification or initialization
   declare api_wallet_addr api_peer_id
@@ -222,21 +197,13 @@
 
     # NOTE: We leave only the first public node unstaked
     if [[ ${instance_idx} -eq 0 && "${instance_template_name}" != *-nat* && "${skip_unstaked}" != "true" ]]; then
-<<<<<<< HEAD
-      staking_addr="unstaked"
-=======
       staking_status="unstaked"
->>>>>>> 792cc06a
     else
       staking_status="staked"
     fi
 
     # Save the metadata
-<<<<<<< HEAD
-    declare new_metadata="HOPRD_WALLET_ADDR=${api_wallet_addr},HOPRD_PEER_ID=${api_peer_id},HOPRD_STAKING_ADDR=${staking_addr}"
-=======
     declare new_metadata="HOPRD_WALLET_ADDR=${api_wallet_addr},HOPRD_PEER_ID=${api_peer_id},HOPRD_STAKING_STATUS=${staking_status}"
->>>>>>> 792cc06a
     gcloud_add_instance_metadata "${instance_name}" "${new_metadata}"
     gcloud_execute_command_instance "${instance_name}" 'sudo /opt/hoprd/startup-script.sh >> /tmp/startup-script-`date +%Y%m%d-%H%M%S`.log'
   else
@@ -263,15 +230,6 @@
 
 # Register all nodes in cluster
 IFS=','
-<<<<<<< HEAD
-# If same order of parameters is given, the "register" task is idempotent
-make -C "${mydir}/.." register-nodes \
-  environment="${environment}" \
-  native_addresses="${used_staking_addrs[*]}" \
-  peer_ids="${hopr_addrs[*]}" \
-  network="${network_id}"
-=======
->>>>>>> 792cc06a
 
 # use CI wallet to register VM instances. This action may fail if nodes were previously linked to other staking accounts
 make -C "${mydir}/.." self-register-node \
