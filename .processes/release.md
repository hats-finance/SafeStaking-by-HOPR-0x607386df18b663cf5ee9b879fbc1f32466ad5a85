--- conflicted
+++ resolved
@@ -69,19 +69,11 @@
 
 For every phase completed, release owner must update the release's PR with the current testing phase status.
 
-<<<<<<< HEAD
-| Phase name         | Description                                                  |
-| ------------------ | ------------------------------------------------------------ |
-| Tech team testing  | First phase, testing by tech team members only               |
-| HOPR team testing  | Second phase, testing by available HOPR team members         |
-| Ambassador testing | Third (optional) phase, testing with the help of ambassadors |
-=======
 | Phase name         | Description                                                                           |
 | ------------------ | ------------------------------------------------------------------------------------- |
 | CORE team testing  | First phase, testing by CORE team members only (see [Phase 1 testing](./testing.md) ) |
 | HOPR team testing  | Second phase, testing by available HOPR team members                                  |
 | ambassador testing | Third (optional) phase, testing with the help of ambassadors                          |
->>>>>>> 10ec309f
 
 ### Tech team testing
 
