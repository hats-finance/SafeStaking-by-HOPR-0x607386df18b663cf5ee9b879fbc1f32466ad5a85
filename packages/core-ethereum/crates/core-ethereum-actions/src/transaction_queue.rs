--- conflicted
+++ resolved
@@ -195,13 +195,10 @@
                 ChannelDirection::Outgoing => match channel.status {
                     Open => {
                         debug!("initiating closure of {channel}");
-<<<<<<< HEAD
-                        tx_exec.initiate_outgoing_channel_closure(channel.destination).await
-=======
                         let res = tx_exec
-                            .close_channel_initialize(channel.source, channel.destination)
+                            .initiate_outgoing_channel_closure(channel.source)
                             .await;
-                        if let TransactionResult::CloseChannel { .. } = res {
+                        if let TransactionResult::ChannelClosureInitiated { .. } = res {
                             debug!("deleting pending balance of {channel} after initiating closure");
                             if let Err(e) = db.write().await.reset_pending_balance_to(&channel.destination).await {
                                 error!(
@@ -211,7 +208,6 @@
                             }
                         }
                         res
->>>>>>> 1e08edef
                     }
 
                     PendingToClose => {
