[package]
name = "core-ethereum-misc"
version = "0.2.0"
authors = ["HOPR Association <tech@hoprnet.org>"]
edition = "2021"
description = "Core-Ethereum-specific interaction with the backend database"
homepage = "https://hoprnet.org/"
repository = "https://github.com/hoprnet/hoprnet"
license = "GPL-3.0-only"

[lib]
crate-type = ["cdylib", "rlib"]

[features]
default = ["console_error_panic_hook", "wasm"]
wasm = [ "dep:wasm-bindgen", "dep:js-sys" ]
console_error_panic_hook = [ "dep:console_error_panic_hook" ]

[dependencies]
async-std = { version = "1.12.0", features = ["attributes"] }
async-trait = "0.1"
core-crypto = { path = "../../../core/crates/core-crypto" }
core-ethereum-db = { path = "../core-ethereum-db" }
futures = "0.3"
js-sys = { version = "0.3.63", optional = true }
libp2p-identity = "0.1.2"
thiserror = "1.0"
utils-db = { path = "../../../utils/crates/utils-db" }
utils-log = { path = "../../../utils/crates/utils-log" }
utils-proc-macros = { path = "../../../utils/crates/utils-proc-macros" }
utils-types = { path = "../../../utils/crates/utils-types" }
wasm-bindgen = { workspace = true, optional = true }

console_error_panic_hook = { version = "0.1.7", optional = true }
# wee_alloc = { version = "0.4.5", optional = true }

[dev-dependencies]
mockall = "0.11.4"
hex-literal = "0.4"
<<<<<<< HEAD
rusty-leveldb = "1.0"
=======
>>>>>>> 1d39c59e
wasm-bindgen-test = "0.3.36"

[target.'cfg(not(target_arch = "wasm32"))'.dev-dependencies]
rusty-leveldb = "1.0"

[target.'cfg(not(target_arch = "wasm32"))'.build-dependencies]
wasm-pack = { workspace = true }
wasm-opt = { workspace = true }

[package.metadata.wasm-pack.profile.dev]
wasm-opt = false

[package.metadata.wasm-pack.profile.release]
wasm-opt = ['-O', '--enable-reference-types']<|MERGE_RESOLUTION|>--- conflicted
+++ resolved
@@ -37,10 +37,6 @@
 [dev-dependencies]
 mockall = "0.11.4"
 hex-literal = "0.4"
-<<<<<<< HEAD
-rusty-leveldb = "1.0"
-=======
->>>>>>> 1d39c59e
 wasm-bindgen-test = "0.3.36"
 
 [target.'cfg(not(target_arch = "wasm32"))'.dev-dependencies]
