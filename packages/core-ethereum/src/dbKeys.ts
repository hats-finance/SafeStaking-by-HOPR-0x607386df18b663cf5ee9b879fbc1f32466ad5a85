--- conflicted
+++ resolved
@@ -34,11 +34,7 @@
   return arr ? new Hash(arr) : undefined
 }
 
-<<<<<<< HEAD
 export async function getOnChainSecretIntermediary(db: LevelUp, index: number): Promise<Uint8Array | undefined>{
-=======
-export async function getOnChainSecretIntermediary(db: LevelUp, index: number): Promise<Uint8Array> {
->>>>>>> dead2f52
   return getFromDB(db, onChainSecretIntermediaryKey(index))
 }
 
