import { iterateHash, recoverIteratedHash, HoprDB, Hash } from '@hoprnet/hopr-utils'
import { randomBytes } from 'crypto'
import Debug from 'debug'

const log = Debug('hopr-core-ethereum:commitment')

export const DB_ITERATION_BLOCK_SIZE = 10000
export const TOTAL_ITERATIONS = 100000

async function hashFunction(msg: Uint8Array): Promise<Uint8Array> {
  return Hash.create(msg).serialize().slice(0, Hash.SIZE)
}

export class Commitment {
  private initialized: boolean = false

  constructor(
    private setChainCommitment,
    private getChainCommitment,
    private db: HoprDB,
    private channelId: Hash // used in db key
  ) {}

  public async getCurrentCommitment(): Promise<Hash> {
    if (!this.initialized) {
      await this.initialize()
    }
    return await this.db.getCurrentCommitment(this.channelId)
  }

  public async bumpCommitment() {
    if (!this.initialized) {
      await this.initialize()
    }
    this.db.setCurrentCommitment(
      this.channelId,
      await this.findPreImage(await this.db.getCurrentCommitment(this.channelId))
    )
  }

  private async findPreImage(hash: Hash): Promise<Hash> {
    // TODO refactor after we move primitives
    let result = await recoverIteratedHash(
      hash.serialize(),
      hashFunction,
      async (x) => await this.searchDBFor(x),
      TOTAL_ITERATIONS,
      DB_ITERATION_BLOCK_SIZE
    )
    if (result == undefined) {
      throw Error(`Could not find preImage.`)
    }
    return new Hash(result.preImage)
  }

  private async initialize(): Promise<void> {
    if (this.initialized) return
    const dbContains = await this.hasDBSecret()
    const chainCommitment = await this.getChainCommitment()
    if (chainCommitment && dbContains) {
      try {
        await this.findPreImage(chainCommitment) // throws if not found
        await this.db.getCurrentCommitment(this.channelId) // Find out if we have one
        this.initialized = true
        return
      } catch (_e) {
        log(`Secret is found but failed to find preimage, reinitializing..`)
      }
    }
    log(`reinitializing (db: ${dbContains}, chain: ${chainCommitment}})`)
    await this.createCommitmentChain()
    this.initialized = true
  }

  private async createCommitmentChain(): Promise<void> {
    const seed = new Hash(randomBytes(Hash.SIZE)) // TODO seed off privKey + channel
    const result = await iterateHash(seed.serialize(), hashFunction, TOTAL_ITERATIONS, DB_ITERATION_BLOCK_SIZE)
    await this.db.storeHashIntermediaries(this.channelId, result.intermediates)
    const current = new Hash(result.hash)
<<<<<<< HEAD
    await this.db.setCurrentCommitment(this.channelId, current)
=======
    this.db.setCurrentCommitment(this.channelId, current)
>>>>>>> b9df3d34
    await this.setChainCommitment(current)
    log('commitment chain initialized')
  }

  private async hasDBSecret(): Promise<boolean> {
    return (await this.db.getCommitment(this.channelId, 0)) != undefined
  }

  private async searchDBFor(iteration: number): Promise<Uint8Array | undefined> {
    return await this.db.getCommitment(this.channelId, iteration)
  }
}<|MERGE_RESOLUTION|>--- conflicted
+++ resolved
@@ -77,11 +77,7 @@
     const result = await iterateHash(seed.serialize(), hashFunction, TOTAL_ITERATIONS, DB_ITERATION_BLOCK_SIZE)
     await this.db.storeHashIntermediaries(this.channelId, result.intermediates)
     const current = new Hash(result.hash)
-<<<<<<< HEAD
     await this.db.setCurrentCommitment(this.channelId, current)
-=======
-    this.db.setCurrentCommitment(this.channelId, current)
->>>>>>> b9df3d34
     await this.setChainCommitment(current)
     log('commitment chain initialized')
   }
