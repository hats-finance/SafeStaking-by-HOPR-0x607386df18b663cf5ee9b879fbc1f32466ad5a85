import type CoreConnector from '..'
import assert from 'assert'
import Web3 from 'web3'
import { Ganache } from '@hoprnet/hopr-testing'
import { migrate, fund, getAddresses, abis } from '@hoprnet/hopr-ethereum'
import { durations, u8aToHex, u8aEquals } from '@hoprnet/hopr-utils'
import { stringToU8a } from '@hoprnet/hopr-utils'
import * as testconfigs from '../config.spec'
import * as configs from '../config'
import { time, getId } from '../utils'
import { Account, getPrivKeyData, createAccountAndFund, createNode } from '../utils/testing.spec'
import { HoprToken } from '../tsc/web3/HoprToken'
import { HoprChannels } from '../tsc/web3/HoprChannels'
import { publicKeyConvert } from 'secp256k1'
import { randomBytes } from 'crypto'
import { Hash } from '../types'

const HoprTokenAbi = abis.HoprToken
const HoprChannelsAbi = abis.HoprChannels
const CLOSURE_DURATION = durations.days(3)

// @TODO: remove legacy tests
// @TODO: add more tests
describe('test indexer', function () {
  this.timeout(durations.minutes(5))

  const ganache = new Ganache()
  let web3: Web3
  let hoprToken: HoprToken
  let hoprChannels: HoprChannels
  let connector: CoreConnector
  let userA: Account
  let userB: Account
  let userC: Account
  let userD: Account

  before(async function () {
    this.timeout(durations.minutes(1))

    await ganache.start()
    await migrate()
    await fund(`--address ${getAddresses()?.localhost?.HoprToken} --accounts-to-fund 4`)

    web3 = new Web3(configs.DEFAULT_URI)
    hoprToken = new web3.eth.Contract(HoprTokenAbi as any, getAddresses()?.localhost?.HoprToken)
    hoprChannels = new web3.eth.Contract(HoprChannelsAbi as any, getAddresses()?.localhost?.HoprChannels)

    userA = await getPrivKeyData(stringToU8a(testconfigs.FUND_ACCOUNT_PRIVATE_KEY))
    // userA < userB
    userB = await createAccountAndFund(web3, hoprToken, userA, testconfigs.DEMO_ACCOUNTS[1])
    // userC < userA
    userC = await createAccountAndFund(web3, hoprToken, userA, testconfigs.DEMO_ACCOUNTS[2])
    //
    userD = await createAccountAndFund(web3, hoprToken, userA, testconfigs.DEMO_ACCOUNTS[3])
    connector = await createNode(userA.privKey.serialize(), undefined, 8)

    await connector.start()
    await connector.initOnchainValues()
    await connector.db.clear()
  })

  after(async function () {
    await connector.stop()
    await ganache.stop()
  })

  context('intergration tests', function () {
    it('should not store channel before confirmations', async function () {
      this.timeout(durations.seconds(5))

      const uncompressedPubKeyB = publicKeyConvert(userB.pubKey, false).slice(1)

      await connector.hoprChannels.methods
        .initializeAccount(u8aToHex(uncompressedPubKeyB), u8aToHex(randomBytes(Hash.SIZE)))
        .send({
          from: userB.address.toHex()
        })

      await hoprToken.methods
        .send(
          hoprChannels.options.address,
          1,
          web3.eth.abi.encodeParameters(
            ['bool', 'address', 'address'],
            [true, userA.address.toHex(), userB.address.toHex()]
          )
        )
        .send({
          from: userA.address.toHex(),
          gas: 300e3
        })

      const channels = await connector.indexer.getChannels()
      assert.equal(channels.length, 0, 'check Channels.store')
    })

    it('should store channel & blockNumber correctly', async function () {
      const currentBlockNumber = await web3.eth.getBlockNumber()
      await time.advanceBlockTo(web3, currentBlockNumber + configs.MAX_CONFIRMATIONS)
      const channels = await connector.indexer.getChannels()
      assert.equal(channels.length, 1, 'check Channels.store')
    })

    it('should find all channels', async function () {
      const channels = await connector.indexer.getChannels()
      assert.equal(channels.length, 1, 'check Channels.store')

      const [channel] = channels
      assert(
        u8aEquals(channel.partyA.serialize(), userA.address.serialize()) ||
          u8aEquals(channel.partyA.serialize(), userB.address.serialize()),
        'check Channels.store'
      )
      assert(
        u8aEquals(channel.partyB.serialize(), userA.address.serialize()) ||
          u8aEquals(channel.partyB.serialize(), userB.address.serialize()),
        'check Channels.store'
      )
    })

    it('should find channel using partyA', async function () {
      const expectedChannelId = await getId(userA.address, userB.address)
      const channels = await connector.indexer.getChannelsOf(userA.address)
      assert.equal(channels.length, 1, 'check Channels.get')

      const [channel] = channels
<<<<<<< HEAD
      const storedChannelId = await getId(...channel.parties)
      assert(expectedChannelId.eq(storedChannelId), 'check Channels.get')
=======
      assert(u8aEquals(expectedChannelId, await channel.getChannelId()), 'check Channels.get')
>>>>>>> 7af1553c
    })

    it('should find channel using partyB', async function () {
      const expectedChannelId = await getId(userA.address, userB.address)
      const channels = await connector.indexer.getChannelsOf(userB.address)
      assert.equal(channels.length, 1, 'check Channels.get')

      const [channel] = channels
<<<<<<< HEAD
      const storedChannelId = await getId(...channel.parties)
      assert(expectedChannelId.eq(storedChannelId), 'check Channels.get')
=======
      assert(u8aEquals(expectedChannelId, await channel.getChannelId()), 'check Channels.get')
>>>>>>> 7af1553c
    })

    it('should find channel using partyA & partyB', async function () {
      const channel = await connector.indexer.getChannel(await getId(userA.address, userB.address))
      assert(!!channel, 'check Channels.getChannelEntry')
    })
    it('should store another channel', async function () {
      this.timeout(durations.seconds(5))
      const uncompressedPubKeyC = publicKeyConvert(userC.pubKey, false).slice(1)

      await connector.hoprChannels.methods
        .initializeAccount(u8aToHex(uncompressedPubKeyC), u8aToHex(randomBytes(Hash.SIZE)))
        .send({
          from: userC.address.toHex()
        })

      await hoprToken.methods
        .send(
          hoprChannels.options.address,
          1,
          web3.eth.abi.encodeParameters(
            ['bool', 'address', 'address'],
            [true, userA.address.toHex(), userC.address.toHex()]
          )
        )
        .send({
          from: userA.address.toHex(),
          gas: 300e3
        })

      const currentBlockNumber = await web3.eth.getBlockNumber()
      await time.advanceBlockTo(web3, currentBlockNumber + configs.MAX_CONFIRMATIONS)
      const channels = await connector.indexer.getChannels()
      assert.equal(channels.length, 2, 'check Channels.store')
      const channelsUsingPartyA = await connector.indexer.getChannelsOf(userA.address)
      assert.equal(channelsUsingPartyA.length, 2, 'check Channels.get')
      const channelsUsingPartyB = await connector.indexer.getChannelsOf(userB.address)
      assert.equal(channelsUsingPartyB.length, 1, 'check Channels.get')
    })

    it('should not delete channel before confirmations', async function () {
      await hoprChannels.methods.initiateChannelClosure(userB.address.toHex()).send({
        from: userA.address.toHex(),
        gas: 300e3
      })
      await time.increase(web3, Math.floor(CLOSURE_DURATION / 1e3))
      await hoprChannels.methods.finalizeChannelClosure(userB.address.toHex()).send({
        from: userA.address.toHex(),
        gas: 300e3
      })
      const channels = await connector.indexer.getChannels()
      assert.equal(channels.length, 2, 'check Channels.store')
    })

    it('should "ZERO" channel', async function () {
      const currentBlockNumber = await web3.eth.getBlockNumber()
      await time.advanceBlockTo(web3, currentBlockNumber + configs.MAX_CONFIRMATIONS)
      const channels = await connector.indexer.getChannels()
      assert.equal(channels.length, 2, 'check Channels.store')

      const channel = await connector.indexer.getChannel(await getId(userA.address, userB.address))
      assert(!!channel, 'check Channels.getChannelEntry')
      assert(channel.deposit.isZero())
      assert(channel.partyABalance.isZero())
      assert(channel.closureTime.isZero())
      assert(!channel.closureByPartyA)
    })

    it('should stop indexer and open new channel', async function () {
      this.timeout(durations.seconds(5))
      await connector.indexer.stop()
      assert(connector.indexer.status === 'stopped', 'could not stop indexer')
      const uncompressedPubKeyD = publicKeyConvert(userD.pubKey, false).slice(1)

      await connector.hoprChannels.methods
        .initializeAccount(u8aToHex(uncompressedPubKeyD), u8aToHex(randomBytes(Hash.SIZE)))
        .send({
          from: userD.address.toHex()
        })

      await hoprToken.methods
        .send(
          hoprChannels.options.address,
          1,
          web3.eth.abi.encodeParameters(
            ['bool', 'address', 'address'],
            [true, userA.address.toHex(), userD.address.toHex()]
          )
        )
        .send({
          from: userA.address.toHex(),
          gas: 300e3
        })

      const channels = await connector.indexer.getChannels()
      assert.equal(channels.length, 2, 'check Channels.store')
    })

    it('should not index new channel', async function () {
      const currentBlockNumber = await web3.eth.getBlockNumber()
      await time.advanceBlockTo(web3, currentBlockNumber + configs.MAX_CONFIRMATIONS)
      const channels = await connector.indexer.getChannels()
      assert.equal(channels.length, 2, 'check Channels.store')
    })

    it('should start indexer and index new channel', async function () {
      this.timeout(durations.seconds(5))
      await connector.indexer.start()
      assert(connector.indexer.status === 'started', 'could not start indexer')
      const channels = await connector.indexer.getChannels()
      assert.equal(channels.length, 3, 'check Channels.store')
    })
  })
})<|MERGE_RESOLUTION|>--- conflicted
+++ resolved
@@ -124,12 +124,8 @@
       assert.equal(channels.length, 1, 'check Channels.get')
 
       const [channel] = channels
-<<<<<<< HEAD
       const storedChannelId = await getId(...channel.parties)
       assert(expectedChannelId.eq(storedChannelId), 'check Channels.get')
-=======
-      assert(u8aEquals(expectedChannelId, await channel.getChannelId()), 'check Channels.get')
->>>>>>> 7af1553c
     })
 
     it('should find channel using partyB', async function () {
@@ -138,12 +134,8 @@
       assert.equal(channels.length, 1, 'check Channels.get')
 
       const [channel] = channels
-<<<<<<< HEAD
       const storedChannelId = await getId(...channel.parties)
       assert(expectedChannelId.eq(storedChannelId), 'check Channels.get')
-=======
-      assert(u8aEquals(expectedChannelId, await channel.getChannelId()), 'check Channels.get')
->>>>>>> 7af1553c
     })
 
     it('should find channel using partyA & partyB', async function () {
