--- conflicted
+++ resolved
@@ -5,20 +5,7 @@
 import assert from 'assert'
 import EventEmitter from 'events'
 import Indexer from '.'
-<<<<<<< HEAD
 import { Address, ChannelEntry, Defer, Hash, HoprDB, generateChannelId, ChannelStatus } from '@hoprnet/hopr-utils'
-=======
-import {
-  stringToU8a,
-  Address,
-  ChannelEntry,
-  defer,
-  Hash,
-  HoprDB,
-  generateChannelId,
-  ChannelStatus
-} from '@hoprnet/hopr-utils'
->>>>>>> 169d9ee3
 import { expectAccountsToBeEqual, expectChannelsToBeEqual } from './fixtures'
 import * as fixtures from './fixtures'
 import { PARTY_A, PARTY_B } from '../fixtures'
@@ -193,41 +180,6 @@
   }
 }
 
-<<<<<<< HEAD
-=======
-const useMultiPartyFixtures = (ops: { latestBlockNumber?: number; pastEvents?: Event<any>[] } = {}) => {
-  const latestBlockNumber = ops.latestBlockNumber ?? 0
-  const pastEvents = ops.pastEvents ?? []
-
-  const db = HoprDB.createMock()
-  const { provider, newBlock } = createProviderMock({ latestBlockNumber })
-  const { hoprChannels, newEvent } = createHoprChannelsMock({ pastEvents })
-  const { hoprToken } = createHoprTokenMock()
-
-  const chainAlice = createChainMock(provider, hoprChannels, hoprToken, fixtures.ACCOUNT_A)
-  const chainBob = createChainMock(provider, hoprChannels, hoprToken, fixtures.ACCOUNT_B)
-
-  const indexerAlice = new Indexer(Address.fromString(fixtures.ACCOUNT_A.address), db, 1, 5)
-  const indexerBob = new Indexer(Address.fromString(fixtures.ACCOUNT_B.address), db, 1, 5)
-
-  return {
-    db,
-    provider,
-    newBlock,
-    hoprChannels,
-    newEvent,
-    alice: {
-      indexer: indexerAlice,
-      chain: chainAlice
-    },
-    bob: {
-      indexer: indexerBob,
-      chain: chainBob
-    }
-  }
-}
-
->>>>>>> 169d9ee3
 describe('test indexer', function () {
   it('should start indexer', async function () {
     const { indexer, chain } = await useFixtures()
