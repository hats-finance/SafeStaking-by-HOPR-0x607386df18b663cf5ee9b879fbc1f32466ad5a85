import { Hash } from './types'
import Debug from 'debug'
import { randomBytes } from 'crypto'
import { u8aToHex, u8aConcat, iterateHash, recoverIteratedHash } from '@hoprnet/hopr-utils'
import type { Intermediate } from '@hoprnet/hopr-utils'
import { publicKeyConvert } from 'secp256k1'
import { hash as hashFunction, waitForConfirmation } from './utils'
import { OnChainSecret, OnChainSecretIntermediary } from './dbKeys'
import type { LevelUp } from 'levelup'
import type { HoprChannels } from './tsc/web3/HoprChannels'
import type Account from './account'

export const DB_ITERATION_BLOCK_SIZE = 10000
export const TOTAL_ITERATIONS = 100000
export const HASHED_SECRET_WIDTH = 27

<<<<<<< HEAD
const log = Debug('hopr-core-ethereum:hashedSecret')

=======
>>>>>>> 1cbdbdc2
const isNullAccount = (a: string) => a == null || ['0', '0x', '0x'.padEnd(66, '0')].includes(a)

class HashedSecret {
  private initialized: boolean
  private onChainSecret: Hash
  private offChainSecret: Hash

  constructor(private db: LevelUp, private account: Account, private channels: HoprChannels) {
    this.initialized = false
  }

  /**
   * @returns a promise that resolves to a Hash if secret is found
   */
  private async getOffChainSecret(): Promise<Hash | undefined> {
    try {
      return await this.db.get(Buffer.from(OnChainSecret()))
    } catch (err) {
      if (!err.notFound) {
        throw err
      }
      return
    }
  }

  /**
   * @returns a deterministic secret that is used in debug mode
   */
  private async getDebugAccountSecret(): Promise<Hash> {
    const account = await this.channels.methods
      .accounts((await this.account.address).toHex())
      .call()

    return new Hash(
      (
        await hashFunction(
          u8aConcat(new Uint8Array([parseInt(account.counter)]), this.account.keys.onChain.pubKey)
        )
      ).slice(0, HASHED_SECRET_WIDTH)
    )
  }

  private async hint(index: number): Promise<Uint8Array | undefined> {
    try {
      return await this.db.get(Buffer.from(OnChainSecretIntermediary(index)))
    } catch (err) {
      if (err.notFound) {
        return
      }
      throw err
    }
  }
  /**
   * Creates a random secret OR a deterministic one if running in debug mode,
   * it will then loop X amount of times, on each loop we hash the previous result.
   * We store the last result.
   * @returns a promise that resolves to a Hash if secret is found
   */
  private async createAndStoreSecretOffChain(debug: boolean): Promise<Hash> {
    let onChainSecret = debug ? await this.getDebugAccountSecret() : new Hash(randomBytes(HASHED_SECRET_WIDTH))

    let dbBatch = this.db.batch()

    const result = await iterateHash(onChainSecret, hashFunction, TOTAL_ITERATIONS, DB_ITERATION_BLOCK_SIZE)

    for (const intermediate of result.intermediates) {
      dbBatch = dbBatch.put(
        Buffer.from(OnChainSecretIntermediary(intermediate.iteration)),
        Buffer.from(intermediate.preImage)
      )
    }

    await dbBatch.write()

    return new Hash(result.hash)
  }

  private async storeSecretOnChain(secret: Hash): Promise<void> {
    log(`storing secret on chain, setting secret to ${u8aToHex(secret)}`)
    const account = await this.channels.methods
      .accounts((await this.account.address).toHex())
      .call()

    if (isNullAccount(account.accountX)) {
      const uncompressedPubKey = publicKeyConvert(this.account.keys.onChain.pubKey, false).slice(1)
      log('account is also null, calling channel.init')
      try {
        await waitForConfirmation(
          (
            await this.account.signTransaction(
              {
                from: (await this.account.address).toHex(),
                to: this.channels.options.address
              },
              this.channels.methods.init(
                u8aToHex(uncompressedPubKey.slice(0, 32)),
                u8aToHex(uncompressedPubKey.slice(32, 64)),
                u8aToHex(secret)
              )
            )
          ).send()
        )
      } catch (e) {
        if (e.message.match(/Account must not be set/)) {
          // There is a potential race condition due to the fact that 2 init
          // calls may be in flight at once, and therefore we may have init
          // called on an initialized account. If so, trying again should solve
          // the problem.
          log('race condition encountered in HoprChannel.init - retrying')
          return this.storeSecretOnChain(secret)
        }
        throw e
      }
    } else {
      // @TODO this is potentially dangerous because it increases the account counter
      log('account is already on chain, storing secret.')
      try {
        await waitForConfirmation(
          (
            await this.account.signTransaction(
              {
                from: (await this.account.address).toHex(),
                to: this.channels.options.address
              },
              this.channels.methods.setHashedSecret(u8aToHex(secret))
            )
          ).send()
        )
      } catch (e) {
        if (e.message.match(/new and old hashedSecrets are the same/)) {
          // NBD. no-op
          return
        }
        throw e
      }
    }

    log('stored on chain')
  }

  private async calcOnChainSecretFromDb(debug?: boolean): Promise<Hash | never> {
    let result = await iterateHash(
      debug == true ? await this.getDebugAccountSecret() : undefined,
      hashFunction,
      TOTAL_ITERATIONS,
      DB_ITERATION_BLOCK_SIZE,
      this.hint.bind(this)
    )

    if (result == undefined) {
      return await this.createAndStoreSecretOffChain(debug)
    }

    return new Hash(result.hash)
  }

  /**
   * Tries to find a pre-image for the given hash by using the intermediate
   * values from the database.
   * @param hash the hash to find a preImage for
   */
  public async findPreImage(hash: Uint8Array): Promise<Intermediate> {
    if (hash.length != HASHED_SECRET_WIDTH) {
      throw Error(
        `Invalid length. Expected a Uint8Array with ${HASHED_SECRET_WIDTH} elements but got one with ${hash.length}`
      )
    }

    let result = await recoverIteratedHash(
      hash,
      hashFunction,
      this.hint.bind(this),
      TOTAL_ITERATIONS,
      DB_ITERATION_BLOCK_SIZE
    )
    if (result == undefined) {
      throw Error(`Could not find preImage.`)
    }
    return result
  }

  public async initialize(debug?: boolean): Promise<void> {
    if (this.initialized) return
    this.offChainSecret = await this.getOffChainSecret()
    this.onChainSecret = await this.account.onChainSecret
    if (this.onChainSecret != undefined && this.offChainSecret != undefined) {
      try {
        await this.findPreImage(this.onChainSecret) // throws if not found
        this.initialized = true
        return
      } catch (_e) {
        log(`Secret is found but failed to find preimage, reinitializing..`)
      }
    }
    log(`Secret is not initialized.`)
    if (this.offChainSecret && !this.onChainSecret) {
      log('initializing for the first time')
      const onChainSecret = await this.calcOnChainSecretFromDb(debug)
      await this.storeSecretOnChain(onChainSecret)
    } else {
      log('reinitializing')
      const offChainSecret = await this.createAndStoreSecretOffChain(debug)
      log('... secret generated, storing')
      await this.storeSecretOnChain(offChainSecret)
      log('... initialized')
    }
    this.initialized = true
  }
}

export default HashedSecret<|MERGE_RESOLUTION|>--- conflicted
+++ resolved
@@ -14,11 +14,7 @@
 export const TOTAL_ITERATIONS = 100000
 export const HASHED_SECRET_WIDTH = 27
 
-<<<<<<< HEAD
 const log = Debug('hopr-core-ethereum:hashedSecret')
-
-=======
->>>>>>> 1cbdbdc2
 const isNullAccount = (a: string) => a == null || ['0', '0x', '0x'.padEnd(66, '0')].includes(a)
 
 class HashedSecret {
