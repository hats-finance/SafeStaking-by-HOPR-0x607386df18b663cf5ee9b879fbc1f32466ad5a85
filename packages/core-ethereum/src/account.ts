--- conflicted
+++ resolved
@@ -299,13 +299,8 @@
           .on('data', (event) => {
             log('new ticketEpoch', event.returnValues.counter)
 
-<<<<<<< HEAD
-            this._ticketEpoch = new UINT256(event.returnValues.counter)
             this._onChainSecret = new Hash(stringToU8a(event.returnValues.secretHash))
-=======
             this._ticketEpoch = UINT256.fromString(event.returnValues.counter)
-            this._onChainSecret = new Hash(stringToU8a(event.returnValues.secret), Hash.SIZE)
->>>>>>> 6b0fce30
           })
           .on('error', (error) => {
             log('error listening to SecretHashSet events', error.message)
