--- conflicted
+++ resolved
@@ -1,10 +1,6 @@
 {
   "name": "@hoprnet/hopr-core-ethereum",
-<<<<<<< HEAD
-  "version": "1.17.0-alpha.76",
-=======
   "version": "1.17.1",
->>>>>>> b078afd7
   "description": "",
   "repository": "https://github.com/hoprnet/hoprnet.git",
   "homepage": "https://hoprnet.org",
@@ -31,13 +27,8 @@
     "yarn": "1"
   },
   "dependencies": {
-<<<<<<< HEAD
-    "@hoprnet/hopr-ethereum": "^1.17.0-alpha.76",
-    "@hoprnet/hopr-utils": "^1.17.0-alpha.76",
-=======
     "@hoprnet/hopr-ethereum": "1.17.1",
     "@hoprnet/hopr-utils": "1.17.1",
->>>>>>> b078afd7
     "bn.js": "^5.1.2",
     "chalk": "^4.1.0",
     "debug": "^4.1.1",
@@ -52,15 +43,9 @@
     "web3-eth-contract": "^1.2.11"
   },
   "devDependencies": {
-<<<<<<< HEAD
-    "@hoprnet/hopr-core-connector-interface": "^1.17.0-alpha.76",
-    "@hoprnet/hopr-demo-seeds": "^1.17.0-alpha.76",
-    "@hoprnet/hopr-testing": "^1.17.0-alpha.76",
-=======
     "@hoprnet/hopr-core-connector-interface": "1.17.1",
     "@hoprnet/hopr-demo-seeds": "1.17.1",
     "@hoprnet/hopr-testing": "1.17.1",
->>>>>>> b078afd7
     "@types/debug": "^4.1.5",
     "@types/keccak": "^3.0.1",
     "@types/levelup": "^4.3.0",
