{
  "name": "@hoprnet/hopr-core-ethereum",
<<<<<<< HEAD
  "version": "1.92.8-next.6",
=======
  "version": "1.92.8",
>>>>>>> 5e4bdb9d
  "description": "",
  "repository": "https://github.com/hoprnet/hoprnet.git",
  "homepage": "https://hoprnet.org",
  "license": "GPL-3.0",
  "types": "lib/index.d.ts",
  "main": "lib/index.js",
  "type": "module",
  "scripts": {
    "clean:wasm": "make -C crates clean",
    "build:wasm": "make -C crates all && make -C crates install",
    "test:wasm": "make -C crates test",
    "clean": "yarn clean:wasm && rm -Rf ./lib ./tsconfig.tsbuildinfo",
    "coverage": "nyc --reporter=html mocha",
    "test": "NODE_OPTIONS=\"--experimental-wasm-modules --trace-warnings --unhandled-rejections=strict\" mocha --reporter=tap --full-trace",
    "dev": "yarn clean && yarn build:wasm && tsc -w",
    "build": "yarn clean && yarn build:wasm && tsc",
    "docs:generate": "typedoc",
    "docs:watch": "typedoc --watch"
  },
  "engines": {
    "node": "16"
  },
  "files": [
    "lib"
  ],
  "dependencies": {
    "@hoprnet/hopr-utils": "workspace:packages/utils",
    "@libp2p/crypto": "1.0.0",
    "@libp2p/interface-peer-id": "1.0.5",
    "@libp2p/peer-id": "1.1.16",
    "@multiformats/multiaddr": "10.3.3",
    "@sinonjs/referee": "9.1.1",
    "async-mutex": "0.3.2",
    "bn.js": "5.2.0",
    "chalk": "5.0.1",
    "debug": "4.3.4",
    "ethers": "5.7.0",
    "heap-js": "2.2.0",
    "multiaddr": "10.0.1",
    "retimer": "3.0.0",
    "secp256k1": "4.0.3"
  },
  "devDependencies": {
    "@types/bn.js": "^5.1.1",
    "@types/chai": "4.3.3",
    "@types/mocha": "9.1.1",
    "@types/sinon": "10.0.13",
    "@types/yargs": "17.0.10",
    "chai": "4.3.6",
    "chai-as-promised": "7.1.1",
    "mocha": "9.2.2",
    "nyc": "15.1.0",
    "sinon": "12.0.1",
    "typedoc": "0.23.20",
    "typedoc-plugin-markdown": "3.13.6",
    "typescript": "4.8.4"
  },
  "mocha": {
    "spec": "lib/**/*.spec.js"
  },
  "publishConfig": {
    "access": "public"
  }
}<|MERGE_RESOLUTION|>--- conflicted
+++ resolved
@@ -1,10 +1,6 @@
 {
   "name": "@hoprnet/hopr-core-ethereum",
-<<<<<<< HEAD
-  "version": "1.92.8-next.6",
-=======
   "version": "1.92.8",
->>>>>>> 5e4bdb9d
   "description": "",
   "repository": "https://github.com/hoprnet/hoprnet.git",
   "homepage": "https://hoprnet.org",
