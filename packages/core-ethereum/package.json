--- conflicted
+++ resolved
@@ -1,10 +1,6 @@
 {
   "name": "@hoprnet/hopr-core-ethereum",
-<<<<<<< HEAD
-  "version": "1.89.0-next.25",
-=======
   "version": "1.89.0-next.26",
->>>>>>> 98ddc437
   "description": "",
   "repository": "https://github.com/hoprnet/hoprnet.git",
   "homepage": "https://hoprnet.org",
