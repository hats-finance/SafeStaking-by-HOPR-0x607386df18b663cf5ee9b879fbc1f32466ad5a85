{
  "name": "@hoprnet/hopr-core-ethereum",
<<<<<<< HEAD
  "version": "1.54.0-next.51",
=======
  "version": "1.54.2",
>>>>>>> 49d4d964
  "description": "",
  "repository": "https://github.com/hoprnet/hoprnet.git",
  "homepage": "https://hoprnet.org",
  "license": "LGPL-3.0-only",
  "types": "lib/index.d.ts",
  "main": "lib/index.js",
  "scripts": {
    "clean": "rimraf ./lib",
    "test": "mocha --exit",
    "dev": "yarn clean && yarn build:types && tsc -w",
    "build:types": "typechain --target web3-v1 --outDir './src/tsc/web3' '../../node_modules/@hoprnet/hopr-ethereum/chain/abis/*.json'",
    "build": "yarn clean && yarn build:types && mkdir -p ./lib/tsc/web3 && cp -R ./src/tsc/web3 ./lib/tsc/web3 && tsc",
    "prepublishOnly": "yarn build"
  },
  "files": [
    "lib/",
    "!*.spec.ts",
    "!*.spec.d.ts",
    "!*.spec.js",
    "!*.spec.js.map"
  ],
  "engines": {
    "node": "12",
    "yarn": "1"
  },
  "dependencies": {
<<<<<<< HEAD
    "@hoprnet/hopr-ethereum": "1.54.0-next.51",
    "@hoprnet/hopr-utils": "1.54.0-next.51",
=======
    "@hoprnet/hopr-ethereum": "1.54.2",
    "@hoprnet/hopr-utils": "1.54.2",
>>>>>>> 49d4d964
    "bn.js": "^5.1.2",
    "chalk": "^4.1.0",
    "debug": "^4.1.1",
    "heap-js": "^2.1.2",
    "keccak": "^3.0.0",
    "secp256k1": "^4.0.2",
    "web3": "^1.2.11",
    "web3-core": "^1.2.11",
    "web3-core-helpers": "^1.2.11",
    "web3-core-subscriptions": "^1.2.11",
    "web3-eth": "^1.2.11",
    "web3-eth-contract": "^1.2.11"
  },
  "devDependencies": {
<<<<<<< HEAD
    "@hoprnet/hopr-core-connector-interface": "1.54.0-next.51",
    "@hoprnet/hopr-demo-seeds": "1.54.0-next.51",
    "@hoprnet/hopr-testing": "1.54.0-next.51",
=======
    "@hoprnet/hopr-core-connector-interface": "1.54.2",
    "@hoprnet/hopr-demo-seeds": "1.54.2",
    "@hoprnet/hopr-testing": "1.54.2",
>>>>>>> 49d4d964
    "@types/debug": "^4.1.5",
    "@types/keccak": "^3.0.1",
    "@types/levelup": "^4.3.0",
    "@types/memdown": "^3.0.0",
    "@types/mocha": "^8.0.3",
    "@types/node": "^12.12.8",
    "@types/secp256k1": "^4.0.1",
    "it-pipe": "^1.1.0",
    "levelup": "^4.4.0",
    "memdown": "^5.1.0",
    "mocha": "^8.0.1",
    "rimraf": "^3.0.2",
    "ts-generator": "^0.1.1",
    "ts-node": "^9.0.0",
    "typechain": "^4.0.0",
    "typechain-target-web3-v1": "^1.0.4",
    "typescript": "^4.0"
  },
  "mocha": {
    "extension": [
      "ts"
    ],
    "spec": "src/**/*.spec.ts",
    "require": [
      "ts-node/register"
    ]
  },
  "publishConfig": {
    "access": "public"
  }
}<|MERGE_RESOLUTION|>--- conflicted
+++ resolved
@@ -1,10 +1,6 @@
 {
   "name": "@hoprnet/hopr-core-ethereum",
-<<<<<<< HEAD
-  "version": "1.54.0-next.51",
-=======
   "version": "1.54.2",
->>>>>>> 49d4d964
   "description": "",
   "repository": "https://github.com/hoprnet/hoprnet.git",
   "homepage": "https://hoprnet.org",
@@ -31,13 +27,8 @@
     "yarn": "1"
   },
   "dependencies": {
-<<<<<<< HEAD
-    "@hoprnet/hopr-ethereum": "1.54.0-next.51",
-    "@hoprnet/hopr-utils": "1.54.0-next.51",
-=======
     "@hoprnet/hopr-ethereum": "1.54.2",
     "@hoprnet/hopr-utils": "1.54.2",
->>>>>>> 49d4d964
     "bn.js": "^5.1.2",
     "chalk": "^4.1.0",
     "debug": "^4.1.1",
@@ -52,15 +43,9 @@
     "web3-eth-contract": "^1.2.11"
   },
   "devDependencies": {
-<<<<<<< HEAD
-    "@hoprnet/hopr-core-connector-interface": "1.54.0-next.51",
-    "@hoprnet/hopr-demo-seeds": "1.54.0-next.51",
-    "@hoprnet/hopr-testing": "1.54.0-next.51",
-=======
     "@hoprnet/hopr-core-connector-interface": "1.54.2",
     "@hoprnet/hopr-demo-seeds": "1.54.2",
     "@hoprnet/hopr-testing": "1.54.2",
->>>>>>> 49d4d964
     "@types/debug": "^4.1.5",
     "@types/keccak": "^3.0.1",
     "@types/levelup": "^4.3.0",
