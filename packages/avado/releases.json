--- conflicted
+++ resolved
@@ -908,17 +908,10 @@
     }
   },
   "0.100.0": {
-<<<<<<< HEAD
-    "hash": "/ipfs/QmdZdqGyyss3DGH867buPnRSVM5irctWJb8jVrkYYR5Baw",
-    "type": "manifest",
-    "uploadedTo": {
-      "http://80.208.229.228:5001": "Mon, 20 Jun 2022 17:51:38 GMT"
-=======
     "hash": "/ipfs/QmSvMqrBBR5KSqHQcC1skk5ycr7DZhZr2DcQpyaMJWt46N",
     "type": "manifest",
     "uploadedTo": {
       "http://80.208.229.228:5001": "Fri, 24 Jun 2022 16:24:56 GMT"
->>>>>>> b746d992
     }
   },
   "1.64.0": {
