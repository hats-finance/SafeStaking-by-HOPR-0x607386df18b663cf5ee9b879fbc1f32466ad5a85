--- conflicted
+++ resolved
@@ -18,15 +18,9 @@
       "8080:8080/tcp",
       "9091:9091/tcp"
     ],
-<<<<<<< HEAD
-    "path": "hopr.avado.dnp.dappnode.eth_1.84.0.tar.xz",
-    "hash": "/ipfs/QmWLxu7FPHdq33E5MVUxcPkbFDTKQiootvFjBhxUdmtNR1",
-    "size": 82070732,
-=======
     "path": "hopr.avado.dnp.dappnode.eth_0.100.0.tar.xz",
     "hash": "/ipfs/QmWdR1qyBnyf1CWExyitj94fPLYiu27krbdwU9F4YzNSVJ",
     "size": 82179496,
->>>>>>> 7f7f0cbf
     "restart": "always"
   },
   "author": "HOPR",
