{
  "name": "hopr.avado.dnp.dappnode.eth",
  "version": "1.82.12",
  "description": "The HOPR protocol ensures everyone has control of their privacy, data, and identity. By running a HOPR Node, you can obtain HOPR tokens by relaying data and connect to the HOPR Network.",
  "avatar": "/ipfs/QmX8oTreTovBjr3QmV4UT5nfNbjYxJJJy3dswYVgcYattE",
  "type": "service",
  "autoupdate": true,
  "image": {
    "volumes": [
      "db:/app/db"
    ],
    "environment": [
      "DEBUG=hopr*"
    ],
    "ports": [
      "3000:3000/tcp",
      "3001:3001/tcp",
      "8080:8080/tcp",
      "9091:9091/tcp"
    ],
<<<<<<< HEAD
    "path": "hopr.avado.dnp.dappnode.eth_0.100.0.tar.xz",
    "hash": "/ipfs/QmPpTKLYbLE5AgF9KXdy9qMh9G9H6bnmbPpbDhVgFJiCMh",
    "size": 68110552,
=======
    "path": "hopr.avado.dnp.dappnode.eth_1.82.12.tar.xz",
    "hash": "/ipfs/QmRAs7tMx7H7sdFaLeUTXk36oPWWarUVYPokJcUJzjmKDp",
    "size": 67932676,
>>>>>>> eeaa7e15
    "restart": "always"
  },
  "author": "HOPR",
  "license": "(C)",
  "dependencies": {},
  "links": {
    "OnboardingWizard": "http://my.hopr.avado.dnp.dappnode.eth:3000"
  }
}<|MERGE_RESOLUTION|>--- conflicted
+++ resolved
@@ -18,15 +18,9 @@
       "8080:8080/tcp",
       "9091:9091/tcp"
     ],
-<<<<<<< HEAD
     "path": "hopr.avado.dnp.dappnode.eth_0.100.0.tar.xz",
     "hash": "/ipfs/QmPpTKLYbLE5AgF9KXdy9qMh9G9H6bnmbPpbDhVgFJiCMh",
     "size": 68110552,
-=======
-    "path": "hopr.avado.dnp.dappnode.eth_1.82.12.tar.xz",
-    "hash": "/ipfs/QmRAs7tMx7H7sdFaLeUTXk36oPWWarUVYPokJcUJzjmKDp",
-    "size": 67932676,
->>>>>>> eeaa7e15
     "restart": "always"
   },
   "author": "HOPR",
