--- conflicted
+++ resolved
@@ -1,10 +1,6 @@
 {
   "name": "hopr.avado.dnp.dappnode.eth",
-<<<<<<< HEAD
   "version": "0.100.0",
-=======
-  "version": "1.86.47",
->>>>>>> 75070bc2
   "description": "HOPR is an open incentivized mixnet which enables privacy-preserving point-to-point data exchange. HOPR is similar to Tor but actually private, decentralized and economically sustainable.",
   "avatar": "/ipfs/QmX8oTreTovBjr3QmV4UT5nfNbjYxJJJy3dswYVgcYattE",
   "type": "service",
