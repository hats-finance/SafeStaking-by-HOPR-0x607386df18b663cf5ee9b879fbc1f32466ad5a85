--- conflicted
+++ resolved
@@ -16,13 +16,8 @@
       "3000:3000/tcp"
     ],
     "path": "hopr.avado.dnp.dappnode.eth_0.100.0.tar.xz",
-<<<<<<< HEAD
-    "hash": "/ipfs/QmXQ38miQQRsab55ZfdNLdwRdRaNSvkMokh8EWS64dQKkJ",
-    "size": 300419752,
-=======
     "hash": "/ipfs/QmUBmtAvfeeHmWh9tY5F5FPqWCXrq5YUYQey8Kiwgj1RcY",
     "size": 232189044,
->>>>>>> 666feffa
     "restart": "always"
   },
   "author": "HOPR",
