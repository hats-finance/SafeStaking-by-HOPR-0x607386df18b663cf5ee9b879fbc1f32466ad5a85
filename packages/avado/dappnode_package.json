{
  "name": "hopr.avado.dnp.dappnode.eth",
  "version": "1.82.2",
  "description": "The HOPR protocol ensures everyone has control of their privacy, data, and identity. By running a HOPR Node, you can obtain HOPR tokens by relaying data and connect to the HOPR Network.",
  "avatar": "/ipfs/QmX8oTreTovBjr3QmV4UT5nfNbjYxJJJy3dswYVgcYattE",
  "type": "service",
  "autoupdate": true,
  "image": {
    "volumes": [
      "db:/app/db"
    ],
    "environment": [
      "DEBUG=hopr*"
    ],
    "ports": [
      "3000:3000/tcp",
      "3001:3001/tcp",
      "8080:8080/tcp",
      "9091:9091/tcp"
    ],
<<<<<<< HEAD
    "path": "hopr.avado.dnp.dappnode.eth_1.82.2.tar.xz",
    "hash": "/ipfs/QmUmxuWBvMGpahUo52VWRdMGBGTdLJ7cXKa7fnsmAB7736",
    "size": 67532952,
=======
    "path": "hopr.avado.dnp.dappnode.eth_0.100.0.tar.xz",
    "hash": "/ipfs/QmPpTKLYbLE5AgF9KXdy9qMh9G9H6bnmbPpbDhVgFJiCMh",
    "size": 68110552,
>>>>>>> 1329c8b4
    "restart": "always"
  },
  "author": "HOPR",
  "license": "(C)",
  "dependencies": {},
  "links": {
    "OnboardingWizard": "http://my.hopr.avado.dnp.dappnode.eth:3000"
  }
}<|MERGE_RESOLUTION|>--- conflicted
+++ resolved
@@ -18,15 +18,9 @@
       "8080:8080/tcp",
       "9091:9091/tcp"
     ],
-<<<<<<< HEAD
-    "path": "hopr.avado.dnp.dappnode.eth_1.82.2.tar.xz",
-    "hash": "/ipfs/QmUmxuWBvMGpahUo52VWRdMGBGTdLJ7cXKa7fnsmAB7736",
-    "size": 67532952,
-=======
     "path": "hopr.avado.dnp.dappnode.eth_0.100.0.tar.xz",
     "hash": "/ipfs/QmPpTKLYbLE5AgF9KXdy9qMh9G9H6bnmbPpbDhVgFJiCMh",
     "size": 68110552,
->>>>>>> 1329c8b4
     "restart": "always"
   },
   "author": "HOPR",
