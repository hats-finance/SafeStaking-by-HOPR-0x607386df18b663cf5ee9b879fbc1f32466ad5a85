version: '3.4'
services:
  hopr.avado.dnp.dappnode.eth:
    build:
      context: .
      dockerfile: ./Dockerfile
<<<<<<< HEAD
=======
    command: '--password="open-sesame-iTwnsPNg0hpagP+o6T0KOwiH9RQ0" --init --admin'
    image: 'hopr.avado.dnp.dappnode.eth:0.100.0'
>>>>>>> 9ca8592f
    restart: always
    volumes:
      - type: volume
        source: db
        target: /app/db
    ports:
      - '9091:9091'
      - '3000:3000'
      - '53:53'
    dns:
      - 172.33.1.2
      - 8.8.8.8
    image: 'hopr.avado.dnp.dappnode.eth:0.100.0'
volumes:
  db: {}<|MERGE_RESOLUTION|>--- conflicted
+++ resolved
@@ -4,11 +4,7 @@
     build:
       context: .
       dockerfile: ./Dockerfile
-<<<<<<< HEAD
-=======
     command: '--password="open-sesame-iTwnsPNg0hpagP+o6T0KOwiH9RQ0" --init --admin'
-    image: 'hopr.avado.dnp.dappnode.eth:0.100.0'
->>>>>>> 9ca8592f
     restart: always
     volumes:
       - type: volume
