--- conflicted
+++ resolved
@@ -1,10 +1,6 @@
 {
   "name": "@hoprnet/hopr-demo-seeds",
-<<<<<<< HEAD
-  "version": "1.64.0-next.12",
-=======
   "version": "1.64.8",
->>>>>>> a5ab6ad9
   "description": "Demo seeds for HOPR testing",
   "repository": "https://github.com/hoprnet/hoprnet.git",
   "homepage": "https://hoprnet.org",
