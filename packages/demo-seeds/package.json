{
  "name": "@hoprnet/hopr-demo-seeds",
<<<<<<< HEAD
  "version": "1.17.0-alpha.76",
=======
  "version": "1.17.1",
>>>>>>> b078afd7
  "description": "Demo seeds for HOPR testing",
  "repository": "https://github.com/hoprnet/hoprnet.git",
  "homepage": "https://hoprnet.org",
  "license": "GPL-3.0-only",
  "scripts": {
    "clean": "rimraf ./lib",
    "build": "yarn clean && tsc -d -p .",
    "prepublishOnly": "yarn build"
  },
  "files": [
    "lib",
    "README"
  ],
  "keywords": [
    "privacy",
    "web3",
    "messaging"
  ],
  "main": "lib/index.js",
  "types": "lib/index.d.ts",
  "devDependencies": {
    "rimraf": "^3.0.2",
    "typescript": "^4.0.3"
  },
  "publishConfig": {
    "access": "public"
  }
}<|MERGE_RESOLUTION|>--- conflicted
+++ resolved
@@ -1,10 +1,6 @@
 {
   "name": "@hoprnet/hopr-demo-seeds",
-<<<<<<< HEAD
-  "version": "1.17.0-alpha.76",
-=======
   "version": "1.17.1",
->>>>>>> b078afd7
   "description": "Demo seeds for HOPR testing",
   "repository": "https://github.com/hoprnet/hoprnet.git",
   "homepage": "https://hoprnet.org",
