{
  "name": "@hoprnet/hopr-testing",
<<<<<<< HEAD
  "version": "1.70.10",
=======
  "version": "1.70.0-next.19",
>>>>>>> 9cbb5c32
  "description": "",
  "repository": "https://github.com/hoprnet/hoprnet.git",
  "homepage": "https://hoprnet.org",
  "license": "GPL-3.0-only",
  "main": "lib/index.js",
  "types": "lib/index.d.ts",
  "files": [
    "lib/",
    "README.md",
    "package.json"
  ],
  "engines": {
    "node": "14"
  },
  "scripts": {
    "clean": "rimraf ./lib",
    "build": "yarn clean && tsc -p .",
    "prepublishOnly": "yarn build"
  },
  "dependencies": {
<<<<<<< HEAD
    "@hoprnet/hopr-demo-seeds": "1.70.10",
=======
    "@hoprnet/hopr-demo-seeds": "1.70.0-next.19",
>>>>>>> 9cbb5c32
    "debug": "^4.3.1",
    "ganache-core": "2.13.2"
  },
  "devDependencies": {
    "@types/node": "14.14.35",
    "rimraf": "^3.0.2",
    "typescript": "^4.2"
  }
}<|MERGE_RESOLUTION|>--- conflicted
+++ resolved
@@ -1,10 +1,6 @@
 {
   "name": "@hoprnet/hopr-testing",
-<<<<<<< HEAD
   "version": "1.70.10",
-=======
-  "version": "1.70.0-next.19",
->>>>>>> 9cbb5c32
   "description": "",
   "repository": "https://github.com/hoprnet/hoprnet.git",
   "homepage": "https://hoprnet.org",
@@ -25,11 +21,7 @@
     "prepublishOnly": "yarn build"
   },
   "dependencies": {
-<<<<<<< HEAD
     "@hoprnet/hopr-demo-seeds": "1.70.10",
-=======
-    "@hoprnet/hopr-demo-seeds": "1.70.0-next.19",
->>>>>>> 9cbb5c32
     "debug": "^4.3.1",
     "ganache-core": "2.13.2"
   },
