{
  "environments": {
    "anvil-localhost": {
      "indexer_start_block_number": 3,
      "boost_contract_address": "0xa513E6E4b8f2a923D98304ec87F64353C4D5C853",
      "channels_contract_address": "0x5FC8d32690cc91D4c39d9d3abcBD16989F875707",
      "network_registry_proxy_contract_address": "0x8A791620dd6260079BF849Dc5567aDC3F2FdC318",
      "token_contract_address": "0x9fE46736679d2D9a65F0992F2272dE9f3c7fa6e0",
      "environment_type": "development",
      "stake_contract_address": "0x2279B7A0a67DB372996a5FaB50D91eAA73d2eBe6",
      "xhopr_contract_address": "0xD057604A14982FE8D88c5fC25Aac3267eA142a08",
      "network_registry_contract_address": "0x610178dA211FEF7D417bC0e6FeD39F05609AD788",
      "stake_season": 6
    },
    "anvil-localhost2": {
      "indexer_start_block_number": 3,
      "boost_contract_address": "0xa513E6E4b8f2a923D98304ec87F64353C4D5C853",
      "channels_contract_address": "0x5FC8d32690cc91D4c39d9d3abcBD16989F875707",
      "network_registry_proxy_contract_address": "0x8A791620dd6260079BF849Dc5567aDC3F2FdC318",
      "token_contract_address": "0x9fE46736679d2D9a65F0992F2272dE9f3c7fa6e0",
      "environment_type": "development",
      "stake_contract_address": "0x2279B7A0a67DB372996a5FaB50D91eAA73d2eBe6",
      "xhopr_contract_address": "0xD057604A14982FE8D88c5fC25Aac3267eA142a08",
      "network_registry_contract_address": "0x610178dA211FEF7D417bC0e6FeD39F05609AD788",
      "stake_season": 6
    },
    "master-staging": {
      "token_contract_address": "0xf1aDf07D0d4e1beFdDe79066771d057337e55c08",
      "network_registry_proxy_contract_address": "0x628ED93eEBF1840bF26e8fB62BCe4F1BCCDE9e95",
      "channels_contract_address": "0xB20ee6e0b714e531CabF2C29fbA147f4e5905B7b",
      "stake_season": 6,
      "boost_contract_address": "0x2Fc87247085F4658ADB698cDbF4d732c704f1e06",
      "environment_type": "staging",
      "xhopr_contract_address": "0x4DeCc7e6c63fF6c40630654A3b9C92b937369998",
      "indexer_start_block_number": 26356392,
      "network_registry_contract_address": "0x278A44a487D2Ca9303c2B9Abe00605B075cBa69F",
      "stake_contract_address": "0x84F238243FA06cac8E9811Cc36D49CB6A86d4c62"
    },
    "debug-staging": {
      "stake_season": 6,
      "network_registry_proxy_contract_address": "0x9937Fa1497bE80C473c14B944E213bb381F18C34",
      "token_contract_address": "0xf1aDf07D0d4e1beFdDe79066771d057337e55c08",
      "environment_type": "staging",
      "xhopr_contract_address": "0x4DeCc7e6c63fF6c40630654A3b9C92b937369998",
      "indexer_start_block_number": 26356264,
      "stake_contract_address": "0x27f10230F14c439bBC667433c3dA020e04A6E780",
      "channels_contract_address": "0xd54eE5aDed3A4d2059A6f01DEbdb033BB5453433",
      "network_registry_contract_address": "0xED4977EBf25137d5E5e039A7a848149d67679F6c",
      "boost_contract_address": "0x2Fc87247085F4658ADB698cDbF4d732c704f1e06"
    },
    "monte_rosa": {
<<<<<<< HEAD
      "token_contract_address": "0x66225dE86Cac02b32f34992eb3410F59DE416698",
      "boost_contract_address": "0x43d13D7B83607F14335cF2cB75E87dA369D056c7",
      "stake_contract_address": "0xA02Af160a280957A8881879Ee9239A614Ab47F0D",
      "network_registry_contract_address": "0x819E6a81e1e3f96CF1ac9200477C2d09c676959D",
      "indexer_start_block_number": 24097267,
      "stake_season": 6,
      "network_registry_proxy_contract_address": "0xcA9B1bC189F977B2A9217598D0300d956b6a719f",
      "environment_type": "production",
      "channels_contract_address": "0xFaBeE463f31E39eC8952bBfB4490C41103bf573e",
=======
      "environment_type": "production",
      "network_registry_contract_address": "0x819E6a81e1e3f96CF1ac9200477C2d09c676959D",
      "channels_contract_address": "0xFaBeE463f31E39eC8952bBfB4490C41103bf573e",
      "indexer_start_block_number": 24097267,
      "stake_contract_address": "0xA02Af160a280957A8881879Ee9239A614Ab47F0D",
      "stake_season": 6,
      "token_contract_address": "0x66225dE86Cac02b32f34992eb3410F59DE416698",
      "network_registry_proxy_contract_address": "0xcA9B1bC189F977B2A9217598D0300d956b6a719f",
      "boost_contract_address": "0x43d13D7B83607F14335cF2cB75E87dA369D056c7",
>>>>>>> 8dd2d9ac
      "xhopr_contract_address": "0xD057604A14982FE8D88c5fC25Aac3267eA142a08"
    }
  }
}<|MERGE_RESOLUTION|>--- conflicted
+++ resolved
@@ -49,17 +49,6 @@
       "boost_contract_address": "0x2Fc87247085F4658ADB698cDbF4d732c704f1e06"
     },
     "monte_rosa": {
-<<<<<<< HEAD
-      "token_contract_address": "0x66225dE86Cac02b32f34992eb3410F59DE416698",
-      "boost_contract_address": "0x43d13D7B83607F14335cF2cB75E87dA369D056c7",
-      "stake_contract_address": "0xA02Af160a280957A8881879Ee9239A614Ab47F0D",
-      "network_registry_contract_address": "0x819E6a81e1e3f96CF1ac9200477C2d09c676959D",
-      "indexer_start_block_number": 24097267,
-      "stake_season": 6,
-      "network_registry_proxy_contract_address": "0xcA9B1bC189F977B2A9217598D0300d956b6a719f",
-      "environment_type": "production",
-      "channels_contract_address": "0xFaBeE463f31E39eC8952bBfB4490C41103bf573e",
-=======
       "environment_type": "production",
       "network_registry_contract_address": "0x819E6a81e1e3f96CF1ac9200477C2d09c676959D",
       "channels_contract_address": "0xFaBeE463f31E39eC8952bBfB4490C41103bf573e",
@@ -69,7 +58,6 @@
       "token_contract_address": "0x66225dE86Cac02b32f34992eb3410F59DE416698",
       "network_registry_proxy_contract_address": "0xcA9B1bC189F977B2A9217598D0300d956b6a719f",
       "boost_contract_address": "0x43d13D7B83607F14335cF2cB75E87dA369D056c7",
->>>>>>> 8dd2d9ac
       "xhopr_contract_address": "0xD057604A14982FE8D88c5fC25Aac3267eA142a08"
     }
   }
