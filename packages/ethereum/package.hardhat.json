--- conflicted
+++ resolved
@@ -21,27 +21,16 @@
   },
   "devDependencies": {
     "@hoprnet/hopr-utils": "1",
-<<<<<<< HEAD
-    "@nomiclabs/hardhat-ethers": "2.0.5",
-    "@nomiclabs/hardhat-solhint": "2.0.1",
-    "@nomiclabs/hardhat-etherscan": "3.0.1",
     "@nomicfoundation/hardhat-chai-matchers": "1.0.3",
-=======
     "@nomiclabs/hardhat-ethers": "2.1.1",
     "@nomiclabs/hardhat-solhint": "2.0.1",
-    "@nomiclabs/hardhat-waffle": "2.0.3",
     "@nomiclabs/hardhat-etherscan": "3.1.0",
->>>>>>> b3a3e90a
     "@typechain/ethers-v5": "9.0.0",
     "@typechain/hardhat": "4.0.0",
     "chai": "4.3.6",
     "dotenv": "10.0.0",
     "ethers": "5.7.0",
-<<<<<<< HEAD
     "hardhat": "2.10.2",
-=======
-    "hardhat": "2.8.4",
->>>>>>> b3a3e90a
     "hardhat-deploy": "^0.11.5",
     "hardhat-gas-reporter": "1.0.8",
     "solidity-coverage": "0.7.18",
