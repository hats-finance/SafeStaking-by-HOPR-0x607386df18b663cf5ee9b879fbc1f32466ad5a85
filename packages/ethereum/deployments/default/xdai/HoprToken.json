{
  "address": "0xD4fdec44DB9D44B8f2b6d529620f9C0C7066A2c1",
  "transactionHash": "0x9667d7ac97f133d7b78cc7698a209455f7030aa1743968ba0a6dab2ba4ed8cb0",
  "blockNumber": 14744161,
<<<<<<< HEAD
=======
  "metadata": {
    "solcVersion": "0.6.6",
    "input": {
      "language": "Solidity",
      "sources": {
        "contracts/ERC777/ERC777Snapshot.sol": {
          "content": "// SPDX-License-Identifier: GPL-3.0\npragma solidity ^0.6.0;\n\nimport \"@openzeppelin/contracts-v3-0-1/math/SafeMath.sol\";\nimport \"../openzeppelin-contracts/ERC777.sol\";\n\n/**\n * @dev This contract extends an ERC777 token with a snapshot mechanism. When a snapshot is created, the balances and\n * total supply at the time are recorded for later access.\n *\n * This can be used to safely create mechanisms based on token balances such as trustless dividends or weighted voting.\n * In naive implementations it's possible to perform a \"double spend\" attack by reusing the same balance from different\n * accounts. By using snapshots to calculate dividends or voting power, those attacks no longer apply. It can also be\n * used to create an efficient ERC20 forking mechanism.\n *\n * Snapshots are created by the internal {updateValueAtNow} function.\n * To get the total supply at the time of a snapshot, call the function {totalSupplyAt} with a block number.\n * To get the balance of an account at the time of a snapshot, call the {balanceOfAt} function with a block number\n * and the account address.\n */\nabstract contract ERC777Snapshot is ERC777 {\n    // Inspired by Jordi Baylina's MiniMeToken to record historical balances:\n    // https://github.com/Giveth/minime/blob/ea04d950eea153a04c51fa510b068b9dded390cb/contracts/MiniMeToken.sol\n\n    using SafeMath for uint256;\n\n    /**\n     * @dev `Snapshot` is the structure that attaches a block number to a\n     * given value, the block number attached is the one that last changed the\n     * value\n     */\n    struct Snapshot {\n        // `fromBlock` is the block number that the value was generated from\n        uint128 fromBlock;\n        // `value` is the amount of tokens at a specific block number\n        uint128 value;\n    }\n\n    // `accountSnapshots` is the map that tracks the balance of each address, in this\n    //  contract when the balance changes the block number that the change\n    //  occurred is also included in the map\n    mapping (address => Snapshot[]) public accountSnapshots;\n\n    // Tracks the history of the `totalSupply` of the token\n    Snapshot[] public totalSupplySnapshots;\n\n    /**\n     * @dev Queries the balance of `_owner` at a specific `_blockNumber`\n     * @param _owner The address from which the balance will be retrieved\n     * @param _blockNumber The block number when the balance is queried\n     * @return The balance at `_blockNumber`\n     */\n    function balanceOfAt(address _owner, uint128 _blockNumber) external view returns (uint256) {\n        return _valueAt(accountSnapshots[_owner], _blockNumber);\n    }\n\n    /**\n     * @notice Total amount of tokens at a specific `_blockNumber`.\n     * @param _blockNumber The block number when the totalSupply is queried\n     * @return The total amount of tokens at `_blockNumber`\n     */\n    function totalSupplyAt(uint128 _blockNumber) external view returns(uint256) {\n        return _valueAt(totalSupplySnapshots, _blockNumber);\n    }\n\n    // Update balance and/or total supply snapshots before the values are modified. This is implemented\n    // in the _beforeTokenTransfer hook, which is executed for _mint, _burn, and _transfer operations.\n    function _beforeTokenTransfer(address operator, address from, address to, uint256 amount) internal virtual override {\n        if (from == address(0)) {\n            // mint\n            updateValueAtNow(accountSnapshots[to], balanceOf(to).add(amount));\n            updateValueAtNow(totalSupplySnapshots, totalSupply().add(amount));\n        } else if (to == address(0)) {\n            // burn\n            updateValueAtNow(accountSnapshots[from], balanceOf(from).sub(amount));\n            updateValueAtNow(totalSupplySnapshots, totalSupply().sub(amount));\n        } else if (from != to) {\n            // transfer\n            updateValueAtNow(accountSnapshots[from], balanceOf(from).sub(amount));\n            updateValueAtNow(accountSnapshots[to], balanceOf(to).add(amount));\n        }\n    }\n\n    /**\n     * @dev `_valueAt` retrieves the number of tokens at a given block number\n     * @param snapshots The history of values being queried\n     * @param _block The block number to retrieve the value at\n     * @return The number of tokens being queried\n     */\n    function _valueAt(\n        Snapshot[] storage snapshots,\n        uint128 _block\n    ) view internal returns (uint256) {\n        uint256 lenSnapshots = snapshots.length;\n        if (lenSnapshots == 0) return 0;\n\n        // Shortcut for the actual value\n        if (_block >= snapshots[lenSnapshots - 1].fromBlock) {\n            return snapshots[lenSnapshots - 1].value;\n        }\n        if (_block < snapshots[0].fromBlock) {\n            return 0;\n        }\n\n        // Binary search of the value in the array\n        uint256 min = 0;\n        uint256 max = lenSnapshots - 1;\n        while (max > min) {\n            uint256 mid = (max + min + 1) / 2;\n\n            uint256 midSnapshotFrom = snapshots[mid].fromBlock;\n            if (midSnapshotFrom == _block) {\n                return snapshots[mid].value;\n            } else if (midSnapshotFrom < _block) {\n                min = mid;\n            } else {\n                max = mid - 1;\n            }\n        }\n\n        return snapshots[min].value;\n    }\n\n    /**\n     * @dev `updateValueAtNow` used to update the `balances` map and the\n     *  `totalSupplySnapshots`\n     * @param snapshots The history of data being updated\n     * @param _value The new number of tokens\n     */\n    function updateValueAtNow(Snapshot[] storage snapshots, uint256 _value) internal {\n        require(_value <= uint128(-1), \"casting overflow\");\n        uint256 lenSnapshots = snapshots.length;\n\n        if (\n            (lenSnapshots == 0) ||\n            (snapshots[lenSnapshots - 1].fromBlock < block.number)\n        ) {\n            snapshots.push(\n                Snapshot(\n                    uint128(block.number),\n                    uint128(_value)\n                )\n            );\n        } else {\n            snapshots[lenSnapshots - 1].value = uint128(_value);\n        }\n    }\n}\n"
        },
        "@openzeppelin/contracts-v3-0-1/math/SafeMath.sol": {
          "content": "pragma solidity ^0.6.0;\n\n/**\n * @dev Wrappers over Solidity's arithmetic operations with added overflow\n * checks.\n *\n * Arithmetic operations in Solidity wrap on overflow. This can easily result\n * in bugs, because programmers usually assume that an overflow raises an\n * error, which is the standard behavior in high level programming languages.\n * `SafeMath` restores this intuition by reverting the transaction when an\n * operation overflows.\n *\n * Using this library instead of the unchecked operations eliminates an entire\n * class of bugs, so it's recommended to use it always.\n */\nlibrary SafeMath {\n    /**\n     * @dev Returns the addition of two unsigned integers, reverting on\n     * overflow.\n     *\n     * Counterpart to Solidity's `+` operator.\n     *\n     * Requirements:\n     * - Addition cannot overflow.\n     */\n    function add(uint256 a, uint256 b) internal pure returns (uint256) {\n        uint256 c = a + b;\n        require(c >= a, \"SafeMath: addition overflow\");\n\n        return c;\n    }\n\n    /**\n     * @dev Returns the subtraction of two unsigned integers, reverting on\n     * overflow (when the result is negative).\n     *\n     * Counterpart to Solidity's `-` operator.\n     *\n     * Requirements:\n     * - Subtraction cannot overflow.\n     */\n    function sub(uint256 a, uint256 b) internal pure returns (uint256) {\n        return sub(a, b, \"SafeMath: subtraction overflow\");\n    }\n\n    /**\n     * @dev Returns the subtraction of two unsigned integers, reverting with custom message on\n     * overflow (when the result is negative).\n     *\n     * Counterpart to Solidity's `-` operator.\n     *\n     * Requirements:\n     * - Subtraction cannot overflow.\n     */\n    function sub(uint256 a, uint256 b, string memory errorMessage) internal pure returns (uint256) {\n        require(b <= a, errorMessage);\n        uint256 c = a - b;\n\n        return c;\n    }\n\n    /**\n     * @dev Returns the multiplication of two unsigned integers, reverting on\n     * overflow.\n     *\n     * Counterpart to Solidity's `*` operator.\n     *\n     * Requirements:\n     * - Multiplication cannot overflow.\n     */\n    function mul(uint256 a, uint256 b) internal pure returns (uint256) {\n        // Gas optimization: this is cheaper than requiring 'a' not being zero, but the\n        // benefit is lost if 'b' is also tested.\n        // See: https://github.com/OpenZeppelin/openzeppelin-contracts/pull/522\n        if (a == 0) {\n            return 0;\n        }\n\n        uint256 c = a * b;\n        require(c / a == b, \"SafeMath: multiplication overflow\");\n\n        return c;\n    }\n\n    /**\n     * @dev Returns the integer division of two unsigned integers. Reverts on\n     * division by zero. The result is rounded towards zero.\n     *\n     * Counterpart to Solidity's `/` operator. Note: this function uses a\n     * `revert` opcode (which leaves remaining gas untouched) while Solidity\n     * uses an invalid opcode to revert (consuming all remaining gas).\n     *\n     * Requirements:\n     * - The divisor cannot be zero.\n     */\n    function div(uint256 a, uint256 b) internal pure returns (uint256) {\n        return div(a, b, \"SafeMath: division by zero\");\n    }\n\n    /**\n     * @dev Returns the integer division of two unsigned integers. Reverts with custom message on\n     * division by zero. The result is rounded towards zero.\n     *\n     * Counterpart to Solidity's `/` operator. Note: this function uses a\n     * `revert` opcode (which leaves remaining gas untouched) while Solidity\n     * uses an invalid opcode to revert (consuming all remaining gas).\n     *\n     * Requirements:\n     * - The divisor cannot be zero.\n     */\n    function div(uint256 a, uint256 b, string memory errorMessage) internal pure returns (uint256) {\n        // Solidity only automatically asserts when dividing by 0\n        require(b > 0, errorMessage);\n        uint256 c = a / b;\n        // assert(a == b * c + a % b); // There is no case in which this doesn't hold\n\n        return c;\n    }\n\n    /**\n     * @dev Returns the remainder of dividing two unsigned integers. (unsigned integer modulo),\n     * Reverts when dividing by zero.\n     *\n     * Counterpart to Solidity's `%` operator. This function uses a `revert`\n     * opcode (which leaves remaining gas untouched) while Solidity uses an\n     * invalid opcode to revert (consuming all remaining gas).\n     *\n     * Requirements:\n     * - The divisor cannot be zero.\n     */\n    function mod(uint256 a, uint256 b) internal pure returns (uint256) {\n        return mod(a, b, \"SafeMath: modulo by zero\");\n    }\n\n    /**\n     * @dev Returns the remainder of dividing two unsigned integers. (unsigned integer modulo),\n     * Reverts with custom message when dividing by zero.\n     *\n     * Counterpart to Solidity's `%` operator. This function uses a `revert`\n     * opcode (which leaves remaining gas untouched) while Solidity uses an\n     * invalid opcode to revert (consuming all remaining gas).\n     *\n     * Requirements:\n     * - The divisor cannot be zero.\n     */\n    function mod(uint256 a, uint256 b, string memory errorMessage) internal pure returns (uint256) {\n        require(b != 0, errorMessage);\n        return a % b;\n    }\n}\n"
        },
        "contracts/openzeppelin-contracts/ERC777.sol": {
          "content": "// SPDX-License-Identifier: MIT\n\npragma solidity >=0.6.0 <0.8.0;\n\nimport \"@openzeppelin/contracts-v3-0-1/GSN/Context.sol\";\nimport \"@openzeppelin/contracts-v3-0-1/token/ERC777/IERC777.sol\";\nimport \"@openzeppelin/contracts-v3-0-1/token/ERC777/IERC777Recipient.sol\";\nimport \"@openzeppelin/contracts-v3-0-1/token/ERC777/IERC777Sender.sol\";\nimport \"@openzeppelin/contracts-v3-0-1/token/ERC20/IERC20.sol\";\nimport \"@openzeppelin/contracts-v3-0-1/math/SafeMath.sol\";\nimport \"@openzeppelin/contracts-v3-0-1/utils/Address.sol\";\nimport \"@openzeppelin/contracts-v3-0-1/introspection/IERC1820Registry.sol\";\n\n/**\n * @dev Implementation of the {IERC777} interface.\n *\n * This implementation is agnostic to the way tokens are created. This means\n * that a supply mechanism has to be added in a derived contract using {_mint}.\n *\n * Support for ERC20 is included in this contract, as specified by the EIP: both\n * the ERC777 and ERC20 interfaces can be safely used when interacting with it.\n * Both {IERC777-Sent} and {IERC20-Transfer} events are emitted on token\n * movements.\n *\n * Additionally, the {IERC777-granularity} value is hard-coded to `1`, meaning that there\n * are no special restrictions in the amount of tokens that created, moved, or\n * destroyed. This makes integration with ERC20 applications seamless.\n */\ncontract ERC777 is Context, IERC777, IERC20 {\n    using SafeMath for uint256;\n    using Address for address;\n\n    IERC1820Registry constant internal _ERC1820_REGISTRY = IERC1820Registry(0x1820a4B7618BdE71Dce8cdc73aAB6C95905faD24);\n\n    mapping(address => uint256) private _balances;\n\n    uint256 private _totalSupply;\n\n    string private _name;\n    string private _symbol;\n\n    // We inline the result of the following hashes because Solidity doesn't resolve them at compile time.\n    // See https://github.com/ethereum/solidity/issues/4024.\n\n    // keccak256(\"ERC777TokensSender\")\n    bytes32 constant private _TOKENS_SENDER_INTERFACE_HASH =\n        0x29ddb589b1fb5fc7cf394961c1adf5f8c6454761adf795e67fe149f658abe895;\n\n    // keccak256(\"ERC777TokensRecipient\")\n    bytes32 constant private _TOKENS_RECIPIENT_INTERFACE_HASH =\n        0xb281fc8c12954d22544db45de3159a39272895b169a852b314f9cc762e44c53b;\n\n    // This isn't ever read from - it's only used to respond to the defaultOperators query.\n    address[] private _defaultOperatorsArray;\n\n    // Immutable, but accounts may revoke them (tracked in __revokedDefaultOperators).\n    mapping(address => bool) private _defaultOperators;\n\n    // For each account, a mapping of its operators and revoked default operators.\n    mapping(address => mapping(address => bool)) private _operators;\n    mapping(address => mapping(address => bool)) private _revokedDefaultOperators;\n\n    // ERC20-allowances\n    mapping (address => mapping (address => uint256)) private _allowances;\n\n    /**\n     * @dev `defaultOperators` may be an empty array.\n     */\n    constructor(\n        string memory name_,\n        string memory symbol_,\n        address[] memory defaultOperators_\n    )\n        public\n    {\n        _name = name_;\n        _symbol = symbol_;\n\n        _defaultOperatorsArray = defaultOperators_;\n        for (uint256 i = 0; i < _defaultOperatorsArray.length; i++) {\n            _defaultOperators[_defaultOperatorsArray[i]] = true;\n        }\n\n        // register interfaces\n        _ERC1820_REGISTRY.setInterfaceImplementer(address(this), keccak256(\"ERC777Token\"), address(this));\n        _ERC1820_REGISTRY.setInterfaceImplementer(address(this), keccak256(\"ERC20Token\"), address(this));\n    }\n\n    /**\n     * @dev See {IERC777-name}.\n     */\n    function name() public view override returns (string memory) {\n        return _name;\n    }\n\n    /**\n     * @dev See {IERC777-symbol}.\n     */\n    function symbol() public view override returns (string memory) {\n        return _symbol;\n    }\n\n    /**\n     * @dev See {ERC20-decimals}.\n     *\n     * Always returns 18, as per the\n     * [ERC777 EIP](https://eips.ethereum.org/EIPS/eip-777#backward-compatibility).\n     */\n    function decimals() public pure returns (uint8) {\n        return 18;\n    }\n\n    /**\n     * @dev See {IERC777-granularity}.\n     *\n     * This implementation always returns `1`.\n     */\n    function granularity() public view override returns (uint256) {\n        return 1;\n    }\n\n    /**\n     * @dev See {IERC777-totalSupply}.\n     */\n    function totalSupply() public view override(IERC20, IERC777) returns (uint256) {\n        return _totalSupply;\n    }\n\n    /**\n     * @dev Returns the amount of tokens owned by an account (`tokenHolder`).\n     */\n    function balanceOf(address tokenHolder) public view override(IERC20, IERC777) returns (uint256) {\n        return _balances[tokenHolder];\n    }\n\n    /**\n     * @dev See {IERC777-send}.\n     *\n     * Also emits a {IERC20-Transfer} event for ERC20 compatibility.\n     */\n    function send(address recipient, uint256 amount, bytes memory data) public virtual override  {\n        _send(_msgSender(), recipient, amount, data, \"\", true);\n    }\n\n    /**\n     * @dev See {IERC20-transfer}.\n     *\n     * Unlike `send`, `recipient` is _not_ required to implement the {IERC777Recipient}\n     * interface if it is a contract.\n     *\n     * Also emits a {Sent} event.\n     */\n    function transfer(address recipient, uint256 amount) public virtual override returns (bool) {\n        require(recipient != address(0), \"ERC777: transfer to the zero address\");\n\n        address from = _msgSender();\n\n        _callTokensToSend(from, from, recipient, amount, \"\", \"\");\n\n        _move(from, from, recipient, amount, \"\", \"\");\n\n        _callTokensReceived(from, from, recipient, amount, \"\", \"\", false);\n\n        return true;\n    }\n\n    /**\n     * @dev See {IERC777-burn}.\n     *\n     * Also emits a {IERC20-Transfer} event for ERC20 compatibility.\n     */\n    function burn(uint256 amount, bytes memory data) public virtual override  {\n        _burn(_msgSender(), amount, data, \"\");\n    }\n\n    /**\n     * @dev See {IERC777-isOperatorFor}.\n     */\n    function isOperatorFor(address operator, address tokenHolder) public view override returns (bool) {\n        return operator == tokenHolder ||\n            (_defaultOperators[operator] && !_revokedDefaultOperators[tokenHolder][operator]) ||\n            _operators[tokenHolder][operator];\n    }\n\n    /**\n     * @dev See {IERC777-authorizeOperator}.\n     */\n    function authorizeOperator(address operator) public virtual override  {\n        require(_msgSender() != operator, \"ERC777: authorizing self as operator\");\n\n        if (_defaultOperators[operator]) {\n            delete _revokedDefaultOperators[_msgSender()][operator];\n        } else {\n            _operators[_msgSender()][operator] = true;\n        }\n\n        emit AuthorizedOperator(operator, _msgSender());\n    }\n\n    /**\n     * @dev See {IERC777-revokeOperator}.\n     */\n    function revokeOperator(address operator) public virtual override  {\n        require(operator != _msgSender(), \"ERC777: revoking self as operator\");\n\n        if (_defaultOperators[operator]) {\n            _revokedDefaultOperators[_msgSender()][operator] = true;\n        } else {\n            delete _operators[_msgSender()][operator];\n        }\n\n        emit RevokedOperator(operator, _msgSender());\n    }\n\n    /**\n     * @dev See {IERC777-defaultOperators}.\n     */\n    function defaultOperators() public view override returns (address[] memory) {\n        return _defaultOperatorsArray;\n    }\n\n    /**\n     * @dev See {IERC777-operatorSend}.\n     *\n     * Emits {Sent} and {IERC20-Transfer} events.\n     */\n    function operatorSend(\n        address sender,\n        address recipient,\n        uint256 amount,\n        bytes memory data,\n        bytes memory operatorData\n    )\n        public\n        virtual\n        override\n    {\n        require(isOperatorFor(_msgSender(), sender), \"ERC777: caller is not an operator for holder\");\n        _send(sender, recipient, amount, data, operatorData, true);\n    }\n\n    /**\n     * @dev See {IERC777-operatorBurn}.\n     *\n     * Emits {Burned} and {IERC20-Transfer} events.\n     */\n    function operatorBurn(address account, uint256 amount, bytes memory data, bytes memory operatorData) public virtual override {\n        require(isOperatorFor(_msgSender(), account), \"ERC777: caller is not an operator for holder\");\n        _burn(account, amount, data, operatorData);\n    }\n\n    /**\n     * @dev See {IERC20-allowance}.\n     *\n     * Note that operator and allowance concepts are orthogonal: operators may\n     * not have allowance, and accounts with allowance may not be operators\n     * themselves.\n     */\n    function allowance(address holder, address spender) public view override returns (uint256) {\n        return _allowances[holder][spender];\n    }\n\n    /**\n     * @dev See {IERC20-approve}.\n     *\n     * Note that accounts cannot have allowance issued by their operators.\n     */\n    function approve(address spender, uint256 value) public virtual override returns (bool) {\n        address holder = _msgSender();\n        _approve(holder, spender, value);\n        return true;\n    }\n\n   /**\n    * @dev See {IERC20-transferFrom}.\n    *\n    * Note that operator and allowance concepts are orthogonal: operators cannot\n    * call `transferFrom` (unless they have allowance), and accounts with\n    * allowance cannot call `operatorSend` (unless they are operators).\n    *\n    * Emits {Sent}, {IERC20-Transfer} and {IERC20-Approval} events.\n    */\n    function transferFrom(address holder, address recipient, uint256 amount) public virtual override returns (bool) {\n        require(recipient != address(0), \"ERC777: transfer to the zero address\");\n        require(holder != address(0), \"ERC777: transfer from the zero address\");\n\n        address spender = _msgSender();\n\n        _callTokensToSend(spender, holder, recipient, amount, \"\", \"\");\n\n        _move(spender, holder, recipient, amount, \"\", \"\");\n        _approve(holder, spender, _allowances[holder][spender].sub(amount, \"ERC777: transfer amount exceeds allowance\"));\n\n        _callTokensReceived(spender, holder, recipient, amount, \"\", \"\", false);\n\n        return true;\n    }\n\n    /**\n     * @dev Creates `amount` tokens and assigns them to `account`, increasing\n     * the total supply.\n     *\n     * If a send hook is registered for `account`, the corresponding function\n     * will be called with `operator`, `data` and `operatorData`.\n     *\n     * See {IERC777Sender} and {IERC777Recipient}.\n     *\n     * Emits {Minted} and {IERC20-Transfer} events.\n     *\n     * Requirements\n     *\n     * - `account` cannot be the zero address.\n     * - if `account` is a contract, it must implement the {IERC777Recipient}\n     * interface.\n     */\n    function _mint(\n        address account,\n        uint256 amount,\n        bytes memory userData,\n        bytes memory operatorData\n    )\n        internal\n        virtual\n    {\n        require(account != address(0), \"ERC777: mint to the zero address\");\n\n        address operator = _msgSender();\n\n        _beforeTokenTransfer(operator, address(0), account, amount);\n\n        // Update state variables\n        _totalSupply = _totalSupply.add(amount);\n        _balances[account] = _balances[account].add(amount);\n\n        _callTokensReceived(operator, address(0), account, amount, userData, operatorData, true);\n\n        emit Minted(operator, account, amount, userData, operatorData);\n        emit Transfer(address(0), account, amount);\n    }\n\n    /**\n     * @dev Send tokens\n     * @param from address token holder address\n     * @param to address recipient address\n     * @param amount uint256 amount of tokens to transfer\n     * @param userData bytes extra information provided by the token holder (if any)\n     * @param operatorData bytes extra information provided by the operator (if any)\n     * @param requireReceptionAck if true, contract recipients are required to implement ERC777TokensRecipient\n     */\n    function _send(\n        address from,\n        address to,\n        uint256 amount,\n        bytes memory userData,\n        bytes memory operatorData,\n        bool requireReceptionAck\n    )\n        internal\n        virtual\n    {\n        require(from != address(0), \"ERC777: send from the zero address\");\n        require(to != address(0), \"ERC777: send to the zero address\");\n\n        address operator = _msgSender();\n\n        _callTokensToSend(operator, from, to, amount, userData, operatorData);\n\n        _move(operator, from, to, amount, userData, operatorData);\n\n        _callTokensReceived(operator, from, to, amount, userData, operatorData, requireReceptionAck);\n    }\n\n    /**\n     * @dev Burn tokens\n     * @param from address token holder address\n     * @param amount uint256 amount of tokens to burn\n     * @param data bytes extra information provided by the token holder\n     * @param operatorData bytes extra information provided by the operator (if any)\n     */\n    function _burn(\n        address from,\n        uint256 amount,\n        bytes memory data,\n        bytes memory operatorData\n    )\n        internal\n        virtual\n    {\n        require(from != address(0), \"ERC777: burn from the zero address\");\n\n        address operator = _msgSender();\n\n        _callTokensToSend(operator, from, address(0), amount, data, operatorData);\n\n        _beforeTokenTransfer(operator, from, address(0), amount);\n\n        // Update state variables\n        _balances[from] = _balances[from].sub(amount, \"ERC777: burn amount exceeds balance\");\n        _totalSupply = _totalSupply.sub(amount);\n\n        emit Burned(operator, from, amount, data, operatorData);\n        emit Transfer(from, address(0), amount);\n    }\n\n    function _move(\n        address operator,\n        address from,\n        address to,\n        uint256 amount,\n        bytes memory userData,\n        bytes memory operatorData\n    )\n        private\n    {\n        _beforeTokenTransfer(operator, from, to, amount);\n\n        _balances[from] = _balances[from].sub(amount, \"ERC777: transfer amount exceeds balance\");\n        _balances[to] = _balances[to].add(amount);\n\n        emit Sent(operator, from, to, amount, userData, operatorData);\n        emit Transfer(from, to, amount);\n    }\n\n    /**\n     * @dev See {ERC20-_approve}.\n     *\n     * Note that accounts cannot have allowance issued by their operators.\n     */\n    function _approve(address holder, address spender, uint256 value) internal {\n        require(holder != address(0), \"ERC777: approve from the zero address\");\n        require(spender != address(0), \"ERC777: approve to the zero address\");\n\n        _allowances[holder][spender] = value;\n        emit Approval(holder, spender, value);\n    }\n\n    /**\n     * @dev Call from.tokensToSend() if the interface is registered\n     * @param operator address operator requesting the transfer\n     * @param from address token holder address\n     * @param to address recipient address\n     * @param amount uint256 amount of tokens to transfer\n     * @param userData bytes extra information provided by the token holder (if any)\n     * @param operatorData bytes extra information provided by the operator (if any)\n     */\n    function _callTokensToSend(\n        address operator,\n        address from,\n        address to,\n        uint256 amount,\n        bytes memory userData,\n        bytes memory operatorData\n    )\n        private\n    {\n        address implementer = _ERC1820_REGISTRY.getInterfaceImplementer(from, _TOKENS_SENDER_INTERFACE_HASH);\n        if (implementer != address(0)) {\n            IERC777Sender(implementer).tokensToSend(operator, from, to, amount, userData, operatorData);\n        }\n    }\n\n    /**\n     * @dev Call to.tokensReceived() if the interface is registered. Reverts if the recipient is a contract but\n     * tokensReceived() was not registered for the recipient\n     * @param operator address operator requesting the transfer\n     * @param from address token holder address\n     * @param to address recipient address\n     * @param amount uint256 amount of tokens to transfer\n     * @param userData bytes extra information provided by the token holder (if any)\n     * @param operatorData bytes extra information provided by the operator (if any)\n     * @param requireReceptionAck if true, contract recipients are required to implement ERC777TokensRecipient\n     */\n    function _callTokensReceived(\n        address operator,\n        address from,\n        address to,\n        uint256 amount,\n        bytes memory userData,\n        bytes memory operatorData,\n        bool requireReceptionAck\n    )\n        private\n    {\n        address implementer = _ERC1820_REGISTRY.getInterfaceImplementer(to, _TOKENS_RECIPIENT_INTERFACE_HASH);\n        if (implementer != address(0)) {\n            IERC777Recipient(implementer).tokensReceived(operator, from, to, amount, userData, operatorData);\n        } else if (requireReceptionAck) {\n            require(!to.isContract(), \"ERC777: token recipient contract has no implementer for ERC777TokensRecipient\");\n        }\n    }\n\n    /**\n     * @dev Hook that is called before any token transfer. This includes\n     * calls to {send}, {transfer}, {operatorSend}, minting and burning.\n     *\n     * Calling conditions:\n     *\n     * - when `from` and `to` are both non-zero, `amount` of ``from``'s tokens\n     * will be to transferred to `to`.\n     * - when `from` is zero, `amount` tokens will be minted for `to`.\n     * - when `to` is zero, `amount` of ``from``'s tokens will be burned.\n     * - `from` and `to` are never both zero.\n     *\n     * To learn more about hooks, head to xref:ROOT:extending-contracts.adoc#using-hooks[Using Hooks].\n     */\n    function _beforeTokenTransfer(address operator, address from, address to, uint256 amount) internal virtual { }\n}"
        },
        "@openzeppelin/contracts-v3-0-1/GSN/Context.sol": {
          "content": "pragma solidity ^0.6.0;\n\n/*\n * @dev Provides information about the current execution context, including the\n * sender of the transaction and its data. While these are generally available\n * via msg.sender and msg.data, they should not be accessed in such a direct\n * manner, since when dealing with GSN meta-transactions the account sending and\n * paying for execution may not be the actual sender (as far as an application\n * is concerned).\n *\n * This contract is only required for intermediate, library-like contracts.\n */\ncontract Context {\n    // Empty internal constructor, to prevent people from mistakenly deploying\n    // an instance of this contract, which should be used via inheritance.\n    constructor () internal { }\n\n    function _msgSender() internal view virtual returns (address payable) {\n        return msg.sender;\n    }\n\n    function _msgData() internal view virtual returns (bytes memory) {\n        this; // silence state mutability warning without generating bytecode - see https://github.com/ethereum/solidity/issues/2691\n        return msg.data;\n    }\n}\n"
        },
        "@openzeppelin/contracts-v3-0-1/token/ERC777/IERC777.sol": {
          "content": "pragma solidity ^0.6.0;\n\n/**\n * @dev Interface of the ERC777Token standard as defined in the EIP.\n *\n * This contract uses the\n * https://eips.ethereum.org/EIPS/eip-1820[ERC1820 registry standard] to let\n * token holders and recipients react to token movements by using setting implementers\n * for the associated interfaces in said registry. See {IERC1820Registry} and\n * {ERC1820Implementer}.\n */\ninterface IERC777 {\n    /**\n     * @dev Returns the name of the token.\n     */\n    function name() external view returns (string memory);\n\n    /**\n     * @dev Returns the symbol of the token, usually a shorter version of the\n     * name.\n     */\n    function symbol() external view returns (string memory);\n\n    /**\n     * @dev Returns the smallest part of the token that is not divisible. This\n     * means all token operations (creation, movement and destruction) must have\n     * amounts that are a multiple of this number.\n     *\n     * For most token contracts, this value will equal 1.\n     */\n    function granularity() external view returns (uint256);\n\n    /**\n     * @dev Returns the amount of tokens in existence.\n     */\n    function totalSupply() external view returns (uint256);\n\n    /**\n     * @dev Returns the amount of tokens owned by an account (`owner`).\n     */\n    function balanceOf(address owner) external view returns (uint256);\n\n    /**\n     * @dev Moves `amount` tokens from the caller's account to `recipient`.\n     *\n     * If send or receive hooks are registered for the caller and `recipient`,\n     * the corresponding functions will be called with `data` and empty\n     * `operatorData`. See {IERC777Sender} and {IERC777Recipient}.\n     *\n     * Emits a {Sent} event.\n     *\n     * Requirements\n     *\n     * - the caller must have at least `amount` tokens.\n     * - `recipient` cannot be the zero address.\n     * - if `recipient` is a contract, it must implement the {IERC777Recipient}\n     * interface.\n     */\n    function send(address recipient, uint256 amount, bytes calldata data) external;\n\n    /**\n     * @dev Destroys `amount` tokens from the caller's account, reducing the\n     * total supply.\n     *\n     * If a send hook is registered for the caller, the corresponding function\n     * will be called with `data` and empty `operatorData`. See {IERC777Sender}.\n     *\n     * Emits a {Burned} event.\n     *\n     * Requirements\n     *\n     * - the caller must have at least `amount` tokens.\n     */\n    function burn(uint256 amount, bytes calldata data) external;\n\n    /**\n     * @dev Returns true if an account is an operator of `tokenHolder`.\n     * Operators can send and burn tokens on behalf of their owners. All\n     * accounts are their own operator.\n     *\n     * See {operatorSend} and {operatorBurn}.\n     */\n    function isOperatorFor(address operator, address tokenHolder) external view returns (bool);\n\n    /**\n     * @dev Make an account an operator of the caller.\n     *\n     * See {isOperatorFor}.\n     *\n     * Emits an {AuthorizedOperator} event.\n     *\n     * Requirements\n     *\n     * - `operator` cannot be calling address.\n     */\n    function authorizeOperator(address operator) external;\n\n    /**\n     * @dev Revoke an account's operator status for the caller.\n     *\n     * See {isOperatorFor} and {defaultOperators}.\n     *\n     * Emits a {RevokedOperator} event.\n     *\n     * Requirements\n     *\n     * - `operator` cannot be calling address.\n     */\n    function revokeOperator(address operator) external;\n\n    /**\n     * @dev Returns the list of default operators. These accounts are operators\n     * for all token holders, even if {authorizeOperator} was never called on\n     * them.\n     *\n     * This list is immutable, but individual holders may revoke these via\n     * {revokeOperator}, in which case {isOperatorFor} will return false.\n     */\n    function defaultOperators() external view returns (address[] memory);\n\n    /**\n     * @dev Moves `amount` tokens from `sender` to `recipient`. The caller must\n     * be an operator of `sender`.\n     *\n     * If send or receive hooks are registered for `sender` and `recipient`,\n     * the corresponding functions will be called with `data` and\n     * `operatorData`. See {IERC777Sender} and {IERC777Recipient}.\n     *\n     * Emits a {Sent} event.\n     *\n     * Requirements\n     *\n     * - `sender` cannot be the zero address.\n     * - `sender` must have at least `amount` tokens.\n     * - the caller must be an operator for `sender`.\n     * - `recipient` cannot be the zero address.\n     * - if `recipient` is a contract, it must implement the {IERC777Recipient}\n     * interface.\n     */\n    function operatorSend(\n        address sender,\n        address recipient,\n        uint256 amount,\n        bytes calldata data,\n        bytes calldata operatorData\n    ) external;\n\n    /**\n     * @dev Destroys `amount` tokens from `account`, reducing the total supply.\n     * The caller must be an operator of `account`.\n     *\n     * If a send hook is registered for `account`, the corresponding function\n     * will be called with `data` and `operatorData`. See {IERC777Sender}.\n     *\n     * Emits a {Burned} event.\n     *\n     * Requirements\n     *\n     * - `account` cannot be the zero address.\n     * - `account` must have at least `amount` tokens.\n     * - the caller must be an operator for `account`.\n     */\n    function operatorBurn(\n        address account,\n        uint256 amount,\n        bytes calldata data,\n        bytes calldata operatorData\n    ) external;\n\n    event Sent(\n        address indexed operator,\n        address indexed from,\n        address indexed to,\n        uint256 amount,\n        bytes data,\n        bytes operatorData\n    );\n\n    event Minted(address indexed operator, address indexed to, uint256 amount, bytes data, bytes operatorData);\n\n    event Burned(address indexed operator, address indexed from, uint256 amount, bytes data, bytes operatorData);\n\n    event AuthorizedOperator(address indexed operator, address indexed tokenHolder);\n\n    event RevokedOperator(address indexed operator, address indexed tokenHolder);\n}\n"
        },
        "@openzeppelin/contracts-v3-0-1/token/ERC777/IERC777Recipient.sol": {
          "content": "pragma solidity ^0.6.0;\n\n/**\n * @dev Interface of the ERC777TokensRecipient standard as defined in the EIP.\n *\n * Accounts can be notified of {IERC777} tokens being sent to them by having a\n * contract implement this interface (contract holders can be their own\n * implementer) and registering it on the\n * https://eips.ethereum.org/EIPS/eip-1820[ERC1820 global registry].\n *\n * See {IERC1820Registry} and {ERC1820Implementer}.\n */\ninterface IERC777Recipient {\n    /**\n     * @dev Called by an {IERC777} token contract whenever tokens are being\n     * moved or created into a registered account (`to`). The type of operation\n     * is conveyed by `from` being the zero address or not.\n     *\n     * This call occurs _after_ the token contract's state is updated, so\n     * {IERC777-balanceOf}, etc., can be used to query the post-operation state.\n     *\n     * This function may revert to prevent the operation from being executed.\n     */\n    function tokensReceived(\n        address operator,\n        address from,\n        address to,\n        uint256 amount,\n        bytes calldata userData,\n        bytes calldata operatorData\n    ) external;\n}\n"
        },
        "@openzeppelin/contracts-v3-0-1/token/ERC777/IERC777Sender.sol": {
          "content": "pragma solidity ^0.6.0;\n\n/**\n * @dev Interface of the ERC777TokensSender standard as defined in the EIP.\n *\n * {IERC777} Token holders can be notified of operations performed on their\n * tokens by having a contract implement this interface (contract holders can be\n *  their own implementer) and registering it on the\n * https://eips.ethereum.org/EIPS/eip-1820[ERC1820 global registry].\n *\n * See {IERC1820Registry} and {ERC1820Implementer}.\n */\ninterface IERC777Sender {\n    /**\n     * @dev Called by an {IERC777} token contract whenever a registered holder's\n     * (`from`) tokens are about to be moved or destroyed. The type of operation\n     * is conveyed by `to` being the zero address or not.\n     *\n     * This call occurs _before_ the token contract's state is updated, so\n     * {IERC777-balanceOf}, etc., can be used to query the pre-operation state.\n     *\n     * This function may revert to prevent the operation from being executed.\n     */\n    function tokensToSend(\n        address operator,\n        address from,\n        address to,\n        uint256 amount,\n        bytes calldata userData,\n        bytes calldata operatorData\n    ) external;\n}\n"
        },
        "@openzeppelin/contracts-v3-0-1/token/ERC20/IERC20.sol": {
          "content": "pragma solidity ^0.6.0;\n\n/**\n * @dev Interface of the ERC20 standard as defined in the EIP.\n */\ninterface IERC20 {\n    /**\n     * @dev Returns the amount of tokens in existence.\n     */\n    function totalSupply() external view returns (uint256);\n\n    /**\n     * @dev Returns the amount of tokens owned by `account`.\n     */\n    function balanceOf(address account) external view returns (uint256);\n\n    /**\n     * @dev Moves `amount` tokens from the caller's account to `recipient`.\n     *\n     * Returns a boolean value indicating whether the operation succeeded.\n     *\n     * Emits a {Transfer} event.\n     */\n    function transfer(address recipient, uint256 amount) external returns (bool);\n\n    /**\n     * @dev Returns the remaining number of tokens that `spender` will be\n     * allowed to spend on behalf of `owner` through {transferFrom}. This is\n     * zero by default.\n     *\n     * This value changes when {approve} or {transferFrom} are called.\n     */\n    function allowance(address owner, address spender) external view returns (uint256);\n\n    /**\n     * @dev Sets `amount` as the allowance of `spender` over the caller's tokens.\n     *\n     * Returns a boolean value indicating whether the operation succeeded.\n     *\n     * IMPORTANT: Beware that changing an allowance with this method brings the risk\n     * that someone may use both the old and the new allowance by unfortunate\n     * transaction ordering. One possible solution to mitigate this race\n     * condition is to first reduce the spender's allowance to 0 and set the\n     * desired value afterwards:\n     * https://github.com/ethereum/EIPs/issues/20#issuecomment-263524729\n     *\n     * Emits an {Approval} event.\n     */\n    function approve(address spender, uint256 amount) external returns (bool);\n\n    /**\n     * @dev Moves `amount` tokens from `sender` to `recipient` using the\n     * allowance mechanism. `amount` is then deducted from the caller's\n     * allowance.\n     *\n     * Returns a boolean value indicating whether the operation succeeded.\n     *\n     * Emits a {Transfer} event.\n     */\n    function transferFrom(address sender, address recipient, uint256 amount) external returns (bool);\n\n    /**\n     * @dev Emitted when `value` tokens are moved from one account (`from`) to\n     * another (`to`).\n     *\n     * Note that `value` may be zero.\n     */\n    event Transfer(address indexed from, address indexed to, uint256 value);\n\n    /**\n     * @dev Emitted when the allowance of a `spender` for an `owner` is set by\n     * a call to {approve}. `value` is the new allowance.\n     */\n    event Approval(address indexed owner, address indexed spender, uint256 value);\n}\n"
        },
        "@openzeppelin/contracts-v3-0-1/utils/Address.sol": {
          "content": "pragma solidity ^0.6.2;\n\n/**\n * @dev Collection of functions related to the address type\n */\nlibrary Address {\n    /**\n     * @dev Returns true if `account` is a contract.\n     *\n     * [IMPORTANT]\n     * ====\n     * It is unsafe to assume that an address for which this function returns\n     * false is an externally-owned account (EOA) and not a contract.\n     *\n     * Among others, `isContract` will return false for the following\n     * types of addresses:\n     *\n     *  - an externally-owned account\n     *  - a contract in construction\n     *  - an address where a contract will be created\n     *  - an address where a contract lived, but was destroyed\n     * ====\n     */\n    function isContract(address account) internal view returns (bool) {\n        // According to EIP-1052, 0x0 is the value returned for not-yet created accounts\n        // and 0xc5d2460186f7233c927e7db2dcc703c0e500b653ca82273b7bfad8045d85a470 is returned\n        // for accounts without code, i.e. `keccak256('')`\n        bytes32 codehash;\n        bytes32 accountHash = 0xc5d2460186f7233c927e7db2dcc703c0e500b653ca82273b7bfad8045d85a470;\n        // solhint-disable-next-line no-inline-assembly\n        assembly { codehash := extcodehash(account) }\n        return (codehash != accountHash && codehash != 0x0);\n    }\n\n    /**\n     * @dev Replacement for Solidity's `transfer`: sends `amount` wei to\n     * `recipient`, forwarding all available gas and reverting on errors.\n     *\n     * https://eips.ethereum.org/EIPS/eip-1884[EIP1884] increases the gas cost\n     * of certain opcodes, possibly making contracts go over the 2300 gas limit\n     * imposed by `transfer`, making them unable to receive funds via\n     * `transfer`. {sendValue} removes this limitation.\n     *\n     * https://diligence.consensys.net/posts/2019/09/stop-using-soliditys-transfer-now/[Learn more].\n     *\n     * IMPORTANT: because control is transferred to `recipient`, care must be\n     * taken to not create reentrancy vulnerabilities. Consider using\n     * {ReentrancyGuard} or the\n     * https://solidity.readthedocs.io/en/v0.5.11/security-considerations.html#use-the-checks-effects-interactions-pattern[checks-effects-interactions pattern].\n     */\n    function sendValue(address payable recipient, uint256 amount) internal {\n        require(address(this).balance >= amount, \"Address: insufficient balance\");\n\n        // solhint-disable-next-line avoid-low-level-calls, avoid-call-value\n        (bool success, ) = recipient.call{ value: amount }(\"\");\n        require(success, \"Address: unable to send value, recipient may have reverted\");\n    }\n}\n"
        },
        "@openzeppelin/contracts-v3-0-1/introspection/IERC1820Registry.sol": {
          "content": "pragma solidity ^0.6.0;\n\n/**\n * @dev Interface of the global ERC1820 Registry, as defined in the\n * https://eips.ethereum.org/EIPS/eip-1820[EIP]. Accounts may register\n * implementers for interfaces in this registry, as well as query support.\n *\n * Implementers may be shared by multiple accounts, and can also implement more\n * than a single interface for each account. Contracts can implement interfaces\n * for themselves, but externally-owned accounts (EOA) must delegate this to a\n * contract.\n *\n * {IERC165} interfaces can also be queried via the registry.\n *\n * For an in-depth explanation and source code analysis, see the EIP text.\n */\ninterface IERC1820Registry {\n    /**\n     * @dev Sets `newManager` as the manager for `account`. A manager of an\n     * account is able to set interface implementers for it.\n     *\n     * By default, each account is its own manager. Passing a value of `0x0` in\n     * `newManager` will reset the manager to this initial state.\n     *\n     * Emits a {ManagerChanged} event.\n     *\n     * Requirements:\n     *\n     * - the caller must be the current manager for `account`.\n     */\n    function setManager(address account, address newManager) external;\n\n    /**\n     * @dev Returns the manager for `account`.\n     *\n     * See {setManager}.\n     */\n    function getManager(address account) external view returns (address);\n\n    /**\n     * @dev Sets the `implementer` contract as ``account``'s implementer for\n     * `interfaceHash`.\n     *\n     * `account` being the zero address is an alias for the caller's address.\n     * The zero address can also be used in `implementer` to remove an old one.\n     *\n     * See {interfaceHash} to learn how these are created.\n     *\n     * Emits an {InterfaceImplementerSet} event.\n     *\n     * Requirements:\n     *\n     * - the caller must be the current manager for `account`.\n     * - `interfaceHash` must not be an {IERC165} interface id (i.e. it must not\n     * end in 28 zeroes).\n     * - `implementer` must implement {IERC1820Implementer} and return true when\n     * queried for support, unless `implementer` is the caller. See\n     * {IERC1820Implementer-canImplementInterfaceForAddress}.\n     */\n    function setInterfaceImplementer(address account, bytes32 interfaceHash, address implementer) external;\n\n    /**\n     * @dev Returns the implementer of `interfaceHash` for `account`. If no such\n     * implementer is registered, returns the zero address.\n     *\n     * If `interfaceHash` is an {IERC165} interface id (i.e. it ends with 28\n     * zeroes), `account` will be queried for support of it.\n     *\n     * `account` being the zero address is an alias for the caller's address.\n     */\n    function getInterfaceImplementer(address account, bytes32 interfaceHash) external view returns (address);\n\n    /**\n     * @dev Returns the interface hash for an `interfaceName`, as defined in the\n     * corresponding\n     * https://eips.ethereum.org/EIPS/eip-1820#interface-name[section of the EIP].\n     */\n    function interfaceHash(string calldata interfaceName) external pure returns (bytes32);\n\n    /**\n     *  @notice Updates the cache with whether the contract implements an ERC165 interface or not.\n     *  @param account Address of the contract for which to update the cache.\n     *  @param interfaceId ERC165 interface for which to update the cache.\n     */\n    function updateERC165Cache(address account, bytes4 interfaceId) external;\n\n    /**\n     *  @notice Checks whether a contract implements an ERC165 interface or not.\n     *  If the result is not cached a direct lookup on the contract address is performed.\n     *  If the result is not cached or the cached value is out-of-date, the cache MUST be updated manually by calling\n     *  {updateERC165Cache} with the contract address.\n     *  @param account Address of the contract to check.\n     *  @param interfaceId ERC165 interface to check.\n     *  @return True if `account` implements `interfaceId`, false otherwise.\n     */\n    function implementsERC165Interface(address account, bytes4 interfaceId) external view returns (bool);\n\n    /**\n     *  @notice Checks whether a contract implements an ERC165 interface or not without using nor updating the cache.\n     *  @param account Address of the contract to check.\n     *  @param interfaceId ERC165 interface to check.\n     *  @return True if `account` implements `interfaceId`, false otherwise.\n     */\n    function implementsERC165InterfaceNoCache(address account, bytes4 interfaceId) external view returns (bool);\n\n    event InterfaceImplementerSet(address indexed account, bytes32 indexed interfaceHash, address indexed implementer);\n\n    event ManagerChanged(address indexed account, address indexed newManager);\n}\n"
        },
        "contracts/mocks/ERC777SnapshotMock.sol": {
          "content": "// SPDX-License-Identifier: GPL-3.0\npragma solidity ^0.6.0;\n\nimport \"../ERC777/ERC777Snapshot.sol\";\n\ncontract ERC777SnapshotMock is ERC777Snapshot {\n    constructor(\n        string memory name,\n        string memory symbol,\n        address initialAccount,\n        uint256 initialBalance\n    ) ERC777(name, symbol, new address[](0)) public {\n        _mint(initialAccount, initialBalance, \"\", \"\");\n    }\n\n    function getAccountValueAt(\n        address _owner,\n        uint128 _blockNumber\n    ) external view returns (uint128) {\n        _valueAt(accountSnapshots[_owner], _blockNumber);\n    }\n\n    function getTotalSupplyValueAt(\n        uint128 _blockNumber\n    ) external view returns (uint128) {\n        _valueAt(totalSupplySnapshots, _blockNumber);\n    }\n\n    function updateValueAtNowAccount(\n        address account,\n        uint256 value\n    ) external {\n        updateValueAtNow(accountSnapshots[account], value);\n    }\n\n    function mint(\n        address to,\n        uint256 amount,\n        bytes calldata userData,\n        bytes calldata operatorData\n    ) external {\n        _mint(to, amount, userData, operatorData);\n    }\n\n    function burn(\n        address account,\n        uint256 amount,\n        bytes calldata userData,\n        bytes calldata operatorData\n    ) external {\n        _burn(account, amount, userData, operatorData);\n    }\n}\n"
        },
        "contracts/HoprToken.sol": {
          "content": "// SPDX-License-Identifier: GPL-3.0\npragma solidity ^0.6.0;\n\nimport \"@openzeppelin/contracts-v3-0-1/access/AccessControl.sol\";\nimport \"./openzeppelin-contracts/ERC777.sol\";\nimport \"./ERC777/ERC777Snapshot.sol\";\n\ncontract HoprToken is AccessControl, ERC777Snapshot {\n    bytes32 public constant MINTER_ROLE = keccak256(\"MINTER_ROLE\");\n\n    constructor() ERC777(\"HOPR Token\", \"HOPR\", new address[](0)) public {\n        _setupRole(DEFAULT_ADMIN_ROLE, msg.sender);\n    }\n\n    /**\n     * @dev Creates `amount` tokens and assigns them to `account`, increasing\n     * the total supply.\n     *\n     * If a send hook is registered for `account`, the corresponding function\n     * will be called with `operator`, `data` and `operatorData`.\n     * Emits {Minted} and {IERC20-Transfer} events.\n     *\n     * Requirements\n     *\n     * - `account` cannot be the zero address.\n     * - if `account` is a contract, it must implement the {IERC777Recipient}\n     * interface.\n     * - `account` must have minter role\n     */\n    function mint(\n        address account,\n        uint256 amount,\n        bytes memory userData,\n        bytes memory operatorData\n    ) public {\n        require(hasRole(MINTER_ROLE, msg.sender), \"caller does not have minter role\");\n        _mint(account, amount, userData, operatorData);\n    }\n}\n"
        },
        "@openzeppelin/contracts-v3-0-1/access/AccessControl.sol": {
          "content": "pragma solidity ^0.6.0;\n\nimport \"../utils/EnumerableSet.sol\";\nimport \"../utils/Address.sol\";\nimport \"../GSN/Context.sol\";\n\n/**\n * @dev Contract module that allows children to implement role-based access\n * control mechanisms.\n *\n * Roles are referred to by their `bytes32` identifier. These should be exposed\n * in the external API and be unique. The best way to achieve this is by\n * using `public constant` hash digests:\n *\n * ```\n * bytes32 public constant MY_ROLE = keccak256(\"MY_ROLE\");\n * ```\n *\n * Roles can be used to represent a set of permissions. To restrict access to a\n * function call, use {hasRole}:\n *\n * ```\n * function foo() public {\n *     require(hasRole(MY_ROLE, msg.sender));\n *     ...\n * }\n * ```\n *\n * Roles can be granted and revoked dynamically via the {grantRole} and\n * {revokeRole} functions. Each role has an associated admin role, and only\n * accounts that have a role's admin role can call {grantRole} and {revokeRole}.\n *\n * By default, the admin role for all roles is `DEFAULT_ADMIN_ROLE`, which means\n * that only accounts with this role will be able to grant or revoke other\n * roles. More complex role relationships can be created by using\n * {_setRoleAdmin}.\n *\n * WARNING: The `DEFAULT_ADMIN_ROLE` is also its own admin: it has permission to\n * grant and revoke this role. Extra precautions should be taken to secure\n * accounts that have been granted it.\n */\nabstract contract AccessControl is Context {\n    using EnumerableSet for EnumerableSet.AddressSet;\n    using Address for address;\n\n    struct RoleData {\n        EnumerableSet.AddressSet members;\n        bytes32 adminRole;\n    }\n\n    mapping (bytes32 => RoleData) private _roles;\n\n    bytes32 public constant DEFAULT_ADMIN_ROLE = 0x00;\n\n    /**\n     * @dev Emitted when `account` is granted `role`.\n     *\n     * `sender` is the account that originated the contract call, an admin role\n     * bearer except when using {_setupRole}.\n     */\n    event RoleGranted(bytes32 indexed role, address indexed account, address indexed sender);\n\n    /**\n     * @dev Emitted when `account` is revoked `role`.\n     *\n     * `sender` is the account that originated the contract call:\n     *   - if using `revokeRole`, it is the admin role bearer\n     *   - if using `renounceRole`, it is the role bearer (i.e. `account`)\n     */\n    event RoleRevoked(bytes32 indexed role, address indexed account, address indexed sender);\n\n    /**\n     * @dev Returns `true` if `account` has been granted `role`.\n     */\n    function hasRole(bytes32 role, address account) public view returns (bool) {\n        return _roles[role].members.contains(account);\n    }\n\n    /**\n     * @dev Returns the number of accounts that have `role`. Can be used\n     * together with {getRoleMember} to enumerate all bearers of a role.\n     */\n    function getRoleMemberCount(bytes32 role) public view returns (uint256) {\n        return _roles[role].members.length();\n    }\n\n    /**\n     * @dev Returns one of the accounts that have `role`. `index` must be a\n     * value between 0 and {getRoleMemberCount}, non-inclusive.\n     *\n     * Role bearers are not sorted in any particular way, and their ordering may\n     * change at any point.\n     *\n     * WARNING: When using {getRoleMember} and {getRoleMemberCount}, make sure\n     * you perform all queries on the same block. See the following\n     * https://forum.openzeppelin.com/t/iterating-over-elements-on-enumerableset-in-openzeppelin-contracts/2296[forum post]\n     * for more information.\n     */\n    function getRoleMember(bytes32 role, uint256 index) public view returns (address) {\n        return _roles[role].members.at(index);\n    }\n\n    /**\n     * @dev Returns the admin role that controls `role`. See {grantRole} and\n     * {revokeRole}.\n     *\n     * To change a role's admin, use {_setRoleAdmin}.\n     */\n    function getRoleAdmin(bytes32 role) public view returns (bytes32) {\n        return _roles[role].adminRole;\n    }\n\n    /**\n     * @dev Grants `role` to `account`.\n     *\n     * If `account` had not been already granted `role`, emits a {RoleGranted}\n     * event.\n     *\n     * Requirements:\n     *\n     * - the caller must have ``role``'s admin role.\n     */\n    function grantRole(bytes32 role, address account) public virtual {\n        require(hasRole(_roles[role].adminRole, _msgSender()), \"AccessControl: sender must be an admin to grant\");\n\n        _grantRole(role, account);\n    }\n\n    /**\n     * @dev Revokes `role` from `account`.\n     *\n     * If `account` had been granted `role`, emits a {RoleRevoked} event.\n     *\n     * Requirements:\n     *\n     * - the caller must have ``role``'s admin role.\n     */\n    function revokeRole(bytes32 role, address account) public virtual {\n        require(hasRole(_roles[role].adminRole, _msgSender()), \"AccessControl: sender must be an admin to revoke\");\n\n        _revokeRole(role, account);\n    }\n\n    /**\n     * @dev Revokes `role` from the calling account.\n     *\n     * Roles are often managed via {grantRole} and {revokeRole}: this function's\n     * purpose is to provide a mechanism for accounts to lose their privileges\n     * if they are compromised (such as when a trusted device is misplaced).\n     *\n     * If the calling account had been granted `role`, emits a {RoleRevoked}\n     * event.\n     *\n     * Requirements:\n     *\n     * - the caller must be `account`.\n     */\n    function renounceRole(bytes32 role, address account) public virtual {\n        require(account == _msgSender(), \"AccessControl: can only renounce roles for self\");\n\n        _revokeRole(role, account);\n    }\n\n    /**\n     * @dev Grants `role` to `account`.\n     *\n     * If `account` had not been already granted `role`, emits a {RoleGranted}\n     * event. Note that unlike {grantRole}, this function doesn't perform any\n     * checks on the calling account.\n     *\n     * [WARNING]\n     * ====\n     * This function should only be called from the constructor when setting\n     * up the initial roles for the system.\n     *\n     * Using this function in any other way is effectively circumventing the admin\n     * system imposed by {AccessControl}.\n     * ====\n     */\n    function _setupRole(bytes32 role, address account) internal virtual {\n        _grantRole(role, account);\n    }\n\n    /**\n     * @dev Sets `adminRole` as ``role``'s admin role.\n     */\n    function _setRoleAdmin(bytes32 role, bytes32 adminRole) internal virtual {\n        _roles[role].adminRole = adminRole;\n    }\n\n    function _grantRole(bytes32 role, address account) private {\n        if (_roles[role].members.add(account)) {\n            emit RoleGranted(role, account, _msgSender());\n        }\n    }\n\n    function _revokeRole(bytes32 role, address account) private {\n        if (_roles[role].members.remove(account)) {\n            emit RoleRevoked(role, account, _msgSender());\n        }\n    }\n}\n"
        },
        "@openzeppelin/contracts-v3-0-1/utils/EnumerableSet.sol": {
          "content": "pragma solidity ^0.6.0;\n\n/**\n * @dev Library for managing\n * https://en.wikipedia.org/wiki/Set_(abstract_data_type)[sets] of primitive\n * types.\n *\n * Sets have the following properties:\n *\n * - Elements are added, removed, and checked for existence in constant time\n * (O(1)).\n * - Elements are enumerated in O(n). No guarantees are made on the ordering.\n *\n * ```\n * contract Example {\n *     // Add the library methods\n *     using EnumerableSet for EnumerableSet.AddressSet;\n *\n *     // Declare a set state variable\n *     EnumerableSet.AddressSet private mySet;\n * }\n * ```\n *\n * As of v3.0.0, only sets of type `address` (`AddressSet`) and `uint256`\n * (`UintSet`) are supported.\n */\nlibrary EnumerableSet {\n    // To implement this library for multiple types with as little code\n    // repetition as possible, we write it in terms of a generic Set type with\n    // bytes32 values.\n    // The Set implementation uses private functions, and user-facing\n    // implementations (such as AddressSet) are just wrappers around the\n    // underlying Set.\n    // This means that we can only create new EnumerableSets for types that fit\n    // in bytes32.\n\n    struct Set {\n        // Storage of set values\n        bytes32[] _values;\n\n        // Position of the value in the `values` array, plus 1 because index 0\n        // means a value is not in the set.\n        mapping (bytes32 => uint256) _indexes;\n    }\n\n    /**\n     * @dev Add a value to a set. O(1).\n     *\n     * Returns true if the value was added to the set, that is if it was not\n     * already present.\n     */\n    function _add(Set storage set, bytes32 value) private returns (bool) {\n        if (!_contains(set, value)) {\n            set._values.push(value);\n            // The value is stored at length-1, but we add 1 to all indexes\n            // and use 0 as a sentinel value\n            set._indexes[value] = set._values.length;\n            return true;\n        } else {\n            return false;\n        }\n    }\n\n    /**\n     * @dev Removes a value from a set. O(1).\n     *\n     * Returns true if the value was removed from the set, that is if it was\n     * present.\n     */\n    function _remove(Set storage set, bytes32 value) private returns (bool) {\n        // We read and store the value's index to prevent multiple reads from the same storage slot\n        uint256 valueIndex = set._indexes[value];\n\n        if (valueIndex != 0) { // Equivalent to contains(set, value)\n            // To delete an element from the _values array in O(1), we swap the element to delete with the last one in\n            // the array, and then remove the last element (sometimes called as 'swap and pop').\n            // This modifies the order of the array, as noted in {at}.\n\n            uint256 toDeleteIndex = valueIndex - 1;\n            uint256 lastIndex = set._values.length - 1;\n\n            // When the value to delete is the last one, the swap operation is unnecessary. However, since this occurs\n            // so rarely, we still do the swap anyway to avoid the gas cost of adding an 'if' statement.\n\n            bytes32 lastvalue = set._values[lastIndex];\n\n            // Move the last value to the index where the value to delete is\n            set._values[toDeleteIndex] = lastvalue;\n            // Update the index for the moved value\n            set._indexes[lastvalue] = toDeleteIndex + 1; // All indexes are 1-based\n\n            // Delete the slot where the moved value was stored\n            set._values.pop();\n\n            // Delete the index for the deleted slot\n            delete set._indexes[value];\n\n            return true;\n        } else {\n            return false;\n        }\n    }\n\n    /**\n     * @dev Returns true if the value is in the set. O(1).\n     */\n    function _contains(Set storage set, bytes32 value) private view returns (bool) {\n        return set._indexes[value] != 0;\n    }\n\n    /**\n     * @dev Returns the number of values on the set. O(1).\n     */\n    function _length(Set storage set) private view returns (uint256) {\n        return set._values.length;\n    }\n\n   /**\n    * @dev Returns the value stored at position `index` in the set. O(1).\n    *\n    * Note that there are no guarantees on the ordering of values inside the\n    * array, and it may change when more values are added or removed.\n    *\n    * Requirements:\n    *\n    * - `index` must be strictly less than {length}.\n    */\n    function _at(Set storage set, uint256 index) private view returns (bytes32) {\n        require(set._values.length > index, \"EnumerableSet: index out of bounds\");\n        return set._values[index];\n    }\n\n    // AddressSet\n\n    struct AddressSet {\n        Set _inner;\n    }\n\n    /**\n     * @dev Add a value to a set. O(1).\n     *\n     * Returns true if the value was added to the set, that is if it was not\n     * already present.\n     */\n    function add(AddressSet storage set, address value) internal returns (bool) {\n        return _add(set._inner, bytes32(uint256(value)));\n    }\n\n    /**\n     * @dev Removes a value from a set. O(1).\n     *\n     * Returns true if the value was removed from the set, that is if it was\n     * present.\n     */\n    function remove(AddressSet storage set, address value) internal returns (bool) {\n        return _remove(set._inner, bytes32(uint256(value)));\n    }\n\n    /**\n     * @dev Returns true if the value is in the set. O(1).\n     */\n    function contains(AddressSet storage set, address value) internal view returns (bool) {\n        return _contains(set._inner, bytes32(uint256(value)));\n    }\n\n    /**\n     * @dev Returns the number of values in the set. O(1).\n     */\n    function length(AddressSet storage set) internal view returns (uint256) {\n        return _length(set._inner);\n    }\n\n   /**\n    * @dev Returns the value stored at position `index` in the set. O(1).\n    *\n    * Note that there are no guarantees on the ordering of values inside the\n    * array, and it may change when more values are added or removed.\n    *\n    * Requirements:\n    *\n    * - `index` must be strictly less than {length}.\n    */\n    function at(AddressSet storage set, uint256 index) internal view returns (address) {\n        return address(uint256(_at(set._inner, index)));\n    }\n\n\n    // UintSet\n\n    struct UintSet {\n        Set _inner;\n    }\n\n    /**\n     * @dev Add a value to a set. O(1).\n     *\n     * Returns true if the value was added to the set, that is if it was not\n     * already present.\n     */\n    function add(UintSet storage set, uint256 value) internal returns (bool) {\n        return _add(set._inner, bytes32(value));\n    }\n\n    /**\n     * @dev Removes a value from a set. O(1).\n     *\n     * Returns true if the value was removed from the set, that is if it was\n     * present.\n     */\n    function remove(UintSet storage set, uint256 value) internal returns (bool) {\n        return _remove(set._inner, bytes32(value));\n    }\n\n    /**\n     * @dev Returns true if the value is in the set. O(1).\n     */\n    function contains(UintSet storage set, uint256 value) internal view returns (bool) {\n        return _contains(set._inner, bytes32(value));\n    }\n\n    /**\n     * @dev Returns the number of values on the set. O(1).\n     */\n    function length(UintSet storage set) internal view returns (uint256) {\n        return _length(set._inner);\n    }\n\n   /**\n    * @dev Returns the value stored at position `index` in the set. O(1).\n    *\n    * Note that there are no guarantees on the ordering of values inside the\n    * array, and it may change when more values are added or removed.\n    *\n    * Requirements:\n    *\n    * - `index` must be strictly less than {length}.\n    */\n    function at(UintSet storage set, uint256 index) internal view returns (uint256) {\n        return uint256(_at(set._inner, index));\n    }\n}\n"
        },
        "contracts/HoprWrapper.sol": {
          "content": "// SPDX-License-Identifier: GPL-3.0\npragma solidity ^0.6.0;\n\nimport \"@openzeppelin/contracts-v3-0-1/access/Ownable.sol\";\nimport \"@openzeppelin/contracts-v3-0-1/introspection/IERC1820Registry.sol\";\nimport \"@openzeppelin/contracts-v3-0-1/introspection/ERC1820Implementer.sol\";\nimport \"@openzeppelin/contracts-v3-0-1/token/ERC777/IERC777Recipient.sol\";\nimport \"@openzeppelin/contracts-v3-0-1/token/ERC20/IERC20.sol\";\nimport \"@openzeppelin/contracts-v3-0-1/token/ERC20/SafeERC20.sol\";\nimport \"@openzeppelin/contracts-v3-0-1/math/SafeMath.sol\";\nimport \"@openzeppelin/contracts-v3-0-1/utils/ReentrancyGuard.sol\";\nimport \"./HoprToken.sol\";\n\n/**\n * HoprWrapper is a smart contract that may receive xHOPR (ERC-677)\n * and it will send back wxHOPR (ERC-777) and vice versa.\n */\ncontract HoprWrapper is Ownable, IERC777Recipient, ERC1820Implementer, ReentrancyGuard {\n    using SafeERC20 for IERC20;\n    using SafeMath for uint256;\n\n    // setup ERC1820\n    IERC1820Registry internal constant _ERC1820_REGISTRY = IERC1820Registry(0x1820a4B7618BdE71Dce8cdc73aAB6C95905faD24);\n    bytes32 public constant TOKENS_RECIPIENT_INTERFACE_HASH = keccak256(\"ERC777TokensRecipient\");\n\n    // keep track of the xHOPR amount allocated in this contract\n    uint256 public xHoprAmount = 0;\n\n    // xHOPR token\n    IERC20 public xHOPR;\n    // wrapped xHOPR address\n    HoprToken public wxHOPR;\n\n    event Wrapped(address indexed account, uint256 amount);\n    event Unwrapped(address indexed account, uint256 amount);\n\n    constructor(IERC20 _xHOPR, HoprToken _wxHOPR) public {\n        xHOPR = _xHOPR;\n        wxHOPR = _wxHOPR;\n\n        _ERC1820_REGISTRY.setInterfaceImplementer(address(this), TOKENS_RECIPIENT_INTERFACE_HASH, address(this));\n    }\n\n    /**\n     * @dev ERC677 hook for xHOPR `transferAndCall` function\n     * @param from address token holder address\n     * @param amount uint256 amount of tokens to transfer\n     * @param data bytes extra information provided by the token holder (if any)\n     */\n    function onTokenTransfer(\n        address from,\n        uint256 amount,\n        // solhint-disable-next-line no-unused-vars\n        bytes calldata data\n    ) external nonReentrant returns (bool success) {\n        // must be xHOPR token\n        require(msg.sender == address(xHOPR), \"Sender must be xHOPR\");\n\n        xHoprAmount = xHoprAmount.add(amount);\n        // mint wxHOPR\n        wxHOPR.mint(from, amount, \"\", \"\");\n\n        emit Wrapped(from, amount);\n        return true;\n    }\n\n    /**\n     * @dev ERC777 hook triggered when wxHOPR tokens are send to this contract.\n     * @param operator address operator requesting the transfer\n     * @param from address token holder address\n     * @param to address recipient address\n     * @param amount uint256 amount of tokens to transfer\n     * @param userData bytes extra information provided by the token holder (if any)\n     * @param operatorData bytes extra information provided by the operator (if any)\n     */\n    function tokensReceived(\n        address operator,\n        address from,\n        address to,\n        uint256 amount,\n        bytes calldata userData,\n        // solhint-disable-next-line no-unused-vars\n        bytes calldata operatorData\n    ) external override nonReentrant {\n        // must be wxHOPR\n        require(msg.sender == address(wxHOPR), \"Sender must be wxHOPR\");\n        require(to == address(this), \"Must be sending tokens to HoprWrapper\");\n\n        xHoprAmount = xHoprAmount.sub(amount);\n        wxHOPR.burn(amount, \"\");\n        // sender of wxHOPR is the recipient of xHOPR\n        xHOPR.safeTransfer(from, amount);\n\n        emit Unwrapped(from, amount);\n    }\n\n    /**\n     * @dev Allows owner to recover xHOPR tokens which have been\n     * transferred using `transfer` method.\n     */\n    function recoverTokens() external onlyOwner {\n        uint256 recoverable = xHOPR.balanceOf(address(this)).sub(xHoprAmount);\n\n        if (recoverable > 0) {\n            xHOPR.safeTransfer(msg.sender, recoverable);\n        }\n    }\n}\n"
        },
        "@openzeppelin/contracts-v3-0-1/access/Ownable.sol": {
          "content": "pragma solidity ^0.6.0;\n\nimport \"../GSN/Context.sol\";\n/**\n * @dev Contract module which provides a basic access control mechanism, where\n * there is an account (an owner) that can be granted exclusive access to\n * specific functions.\n *\n * By default, the owner account will be the one that deploys the contract. This\n * can later be changed with {transferOwnership}.\n *\n * This module is used through inheritance. It will make available the modifier\n * `onlyOwner`, which can be applied to your functions to restrict their use to\n * the owner.\n */\ncontract Ownable is Context {\n    address private _owner;\n\n    event OwnershipTransferred(address indexed previousOwner, address indexed newOwner);\n\n    /**\n     * @dev Initializes the contract setting the deployer as the initial owner.\n     */\n    constructor () internal {\n        address msgSender = _msgSender();\n        _owner = msgSender;\n        emit OwnershipTransferred(address(0), msgSender);\n    }\n\n    /**\n     * @dev Returns the address of the current owner.\n     */\n    function owner() public view returns (address) {\n        return _owner;\n    }\n\n    /**\n     * @dev Throws if called by any account other than the owner.\n     */\n    modifier onlyOwner() {\n        require(_owner == _msgSender(), \"Ownable: caller is not the owner\");\n        _;\n    }\n\n    /**\n     * @dev Leaves the contract without owner. It will not be possible to call\n     * `onlyOwner` functions anymore. Can only be called by the current owner.\n     *\n     * NOTE: Renouncing ownership will leave the contract without an owner,\n     * thereby removing any functionality that is only available to the owner.\n     */\n    function renounceOwnership() public virtual onlyOwner {\n        emit OwnershipTransferred(_owner, address(0));\n        _owner = address(0);\n    }\n\n    /**\n     * @dev Transfers ownership of the contract to a new account (`newOwner`).\n     * Can only be called by the current owner.\n     */\n    function transferOwnership(address newOwner) public virtual onlyOwner {\n        require(newOwner != address(0), \"Ownable: new owner is the zero address\");\n        emit OwnershipTransferred(_owner, newOwner);\n        _owner = newOwner;\n    }\n}\n"
        },
        "@openzeppelin/contracts-v3-0-1/introspection/ERC1820Implementer.sol": {
          "content": "pragma solidity ^0.6.0;\n\nimport \"./IERC1820Implementer.sol\";\n\n/**\n * @dev Implementation of the {IERC1820Implementer} interface.\n *\n * Contracts may inherit from this and call {_registerInterfaceForAddress} to\n * declare their willingness to be implementers.\n * {IERC1820Registry-setInterfaceImplementer} should then be called for the\n * registration to be complete.\n */\ncontract ERC1820Implementer is IERC1820Implementer {\n    bytes32 constant private _ERC1820_ACCEPT_MAGIC = keccak256(abi.encodePacked(\"ERC1820_ACCEPT_MAGIC\"));\n\n    mapping(bytes32 => mapping(address => bool)) private _supportedInterfaces;\n\n    /**\n     * See {IERC1820Implementer-canImplementInterfaceForAddress}.\n     */\n    function canImplementInterfaceForAddress(bytes32 interfaceHash, address account) public view override returns (bytes32) {\n        return _supportedInterfaces[interfaceHash][account] ? _ERC1820_ACCEPT_MAGIC : bytes32(0x00);\n    }\n\n    /**\n     * @dev Declares the contract as willing to be an implementer of\n     * `interfaceHash` for `account`.\n     *\n     * See {IERC1820Registry-setInterfaceImplementer} and\n     * {IERC1820Registry-interfaceHash}.\n     */\n    function _registerInterfaceForAddress(bytes32 interfaceHash, address account) internal virtual {\n        _supportedInterfaces[interfaceHash][account] = true;\n    }\n}\n"
        },
        "@openzeppelin/contracts-v3-0-1/token/ERC20/SafeERC20.sol": {
          "content": "pragma solidity ^0.6.0;\n\nimport \"./IERC20.sol\";\nimport \"../../math/SafeMath.sol\";\nimport \"../../utils/Address.sol\";\n\n/**\n * @title SafeERC20\n * @dev Wrappers around ERC20 operations that throw on failure (when the token\n * contract returns false). Tokens that return no value (and instead revert or\n * throw on failure) are also supported, non-reverting calls are assumed to be\n * successful.\n * To use this library you can add a `using SafeERC20 for ERC20;` statement to your contract,\n * which allows you to call the safe operations as `token.safeTransfer(...)`, etc.\n */\nlibrary SafeERC20 {\n    using SafeMath for uint256;\n    using Address for address;\n\n    function safeTransfer(IERC20 token, address to, uint256 value) internal {\n        _callOptionalReturn(token, abi.encodeWithSelector(token.transfer.selector, to, value));\n    }\n\n    function safeTransferFrom(IERC20 token, address from, address to, uint256 value) internal {\n        _callOptionalReturn(token, abi.encodeWithSelector(token.transferFrom.selector, from, to, value));\n    }\n\n    function safeApprove(IERC20 token, address spender, uint256 value) internal {\n        // safeApprove should only be called when setting an initial allowance,\n        // or when resetting it to zero. To increase and decrease it, use\n        // 'safeIncreaseAllowance' and 'safeDecreaseAllowance'\n        // solhint-disable-next-line max-line-length\n        require((value == 0) || (token.allowance(address(this), spender) == 0),\n            \"SafeERC20: approve from non-zero to non-zero allowance\"\n        );\n        _callOptionalReturn(token, abi.encodeWithSelector(token.approve.selector, spender, value));\n    }\n\n    function safeIncreaseAllowance(IERC20 token, address spender, uint256 value) internal {\n        uint256 newAllowance = token.allowance(address(this), spender).add(value);\n        _callOptionalReturn(token, abi.encodeWithSelector(token.approve.selector, spender, newAllowance));\n    }\n\n    function safeDecreaseAllowance(IERC20 token, address spender, uint256 value) internal {\n        uint256 newAllowance = token.allowance(address(this), spender).sub(value, \"SafeERC20: decreased allowance below zero\");\n        _callOptionalReturn(token, abi.encodeWithSelector(token.approve.selector, spender, newAllowance));\n    }\n\n    /**\n     * @dev Imitates a Solidity high-level call (i.e. a regular function call to a contract), relaxing the requirement\n     * on the return value: the return value is optional (but if data is returned, it must not be false).\n     * @param token The token targeted by the call.\n     * @param data The call data (encoded using abi.encode or one of its variants).\n     */\n    function _callOptionalReturn(IERC20 token, bytes memory data) private {\n        // We need to perform a low level call here, to bypass Solidity's return data size checking mechanism, since\n        // we're implementing it ourselves.\n\n        // A Solidity high level call has three parts:\n        //  1. The target address is checked to verify it contains contract code\n        //  2. The call itself is made, and success asserted\n        //  3. The return value is decoded, which in turn checks the size of the returned data.\n        // solhint-disable-next-line max-line-length\n        require(address(token).isContract(), \"SafeERC20: call to non-contract\");\n\n        // solhint-disable-next-line avoid-low-level-calls\n        (bool success, bytes memory returndata) = address(token).call(data);\n        require(success, \"SafeERC20: low-level call failed\");\n\n        if (returndata.length > 0) { // Return data is optional\n            // solhint-disable-next-line max-line-length\n            require(abi.decode(returndata, (bool)), \"SafeERC20: ERC20 operation did not succeed\");\n        }\n    }\n}\n"
        },
        "@openzeppelin/contracts-v3-0-1/utils/ReentrancyGuard.sol": {
          "content": "pragma solidity ^0.6.0;\n\n/**\n * @dev Contract module that helps prevent reentrant calls to a function.\n *\n * Inheriting from `ReentrancyGuard` will make the {nonReentrant} modifier\n * available, which can be applied to functions to make sure there are no nested\n * (reentrant) calls to them.\n *\n * Note that because there is a single `nonReentrant` guard, functions marked as\n * `nonReentrant` may not call one another. This can be worked around by making\n * those functions `private`, and then adding `external` `nonReentrant` entry\n * points to them.\n *\n * TIP: If you would like to learn more about reentrancy and alternative ways\n * to protect against it, check out our blog post\n * https://blog.openzeppelin.com/reentrancy-after-istanbul/[Reentrancy After Istanbul].\n */\ncontract ReentrancyGuard {\n    bool private _notEntered;\n\n    constructor () internal {\n        // Storing an initial non-zero value makes deployment a bit more\n        // expensive, but in exchange the refund on every call to nonReentrant\n        // will be lower in amount. Since refunds are capped to a percetange of\n        // the total transaction's gas, it is best to keep them low in cases\n        // like this one, to increase the likelihood of the full refund coming\n        // into effect.\n        _notEntered = true;\n    }\n\n    /**\n     * @dev Prevents a contract from calling itself, directly or indirectly.\n     * Calling a `nonReentrant` function from another `nonReentrant`\n     * function is not supported. It is possible to prevent this from happening\n     * by making the `nonReentrant` function external, and make it call a\n     * `private` function that does the actual work.\n     */\n    modifier nonReentrant() {\n        // On the first call to nonReentrant, _notEntered will be true\n        require(_notEntered, \"ReentrancyGuard: reentrant call\");\n\n        // Any calls to nonReentrant after this point will fail\n        _notEntered = false;\n\n        _;\n\n        // By storing the original value once again, a refund is triggered (see\n        // https://eips.ethereum.org/EIPS/eip-2200)\n        _notEntered = true;\n    }\n}\n"
        },
        "@openzeppelin/contracts-v3-0-1/introspection/IERC1820Implementer.sol": {
          "content": "pragma solidity ^0.6.0;\n\n/**\n * @dev Interface for an ERC1820 implementer, as defined in the\n * https://eips.ethereum.org/EIPS/eip-1820#interface-implementation-erc1820implementerinterface[EIP].\n * Used by contracts that will be registered as implementers in the\n * {IERC1820Registry}.\n */\ninterface IERC1820Implementer {\n    /**\n     * @dev Returns a special value (`ERC1820_ACCEPT_MAGIC`) if this contract\n     * implements `interfaceHash` for `account`.\n     *\n     * See {IERC1820Registry-setInterfaceImplementer}.\n     */\n    function canImplementInterfaceForAddress(bytes32 interfaceHash, address account) external view returns (bytes32);\n}\n"
        },
        "@openzeppelin/contracts-v3-0-1/token/ERC777/ERC777.sol": {
          "content": "pragma solidity ^0.6.0;\n\nimport \"../../GSN/Context.sol\";\nimport \"./IERC777.sol\";\nimport \"./IERC777Recipient.sol\";\nimport \"./IERC777Sender.sol\";\nimport \"../../token/ERC20/IERC20.sol\";\nimport \"../../math/SafeMath.sol\";\nimport \"../../utils/Address.sol\";\nimport \"../../introspection/IERC1820Registry.sol\";\n\n/**\n * @dev Implementation of the {IERC777} interface.\n *\n * This implementation is agnostic to the way tokens are created. This means\n * that a supply mechanism has to be added in a derived contract using {_mint}.\n *\n * Support for ERC20 is included in this contract, as specified by the EIP: both\n * the ERC777 and ERC20 interfaces can be safely used when interacting with it.\n * Both {IERC777-Sent} and {IERC20-Transfer} events are emitted on token\n * movements.\n *\n * Additionally, the {IERC777-granularity} value is hard-coded to `1`, meaning that there\n * are no special restrictions in the amount of tokens that created, moved, or\n * destroyed. This makes integration with ERC20 applications seamless.\n */\ncontract ERC777 is Context, IERC777, IERC20 {\n    using SafeMath for uint256;\n    using Address for address;\n\n    IERC1820Registry constant internal _ERC1820_REGISTRY = IERC1820Registry(0x1820a4B7618BdE71Dce8cdc73aAB6C95905faD24);\n\n    mapping(address => uint256) private _balances;\n\n    uint256 private _totalSupply;\n\n    string private _name;\n    string private _symbol;\n\n    // We inline the result of the following hashes because Solidity doesn't resolve them at compile time.\n    // See https://github.com/ethereum/solidity/issues/4024.\n\n    // keccak256(\"ERC777TokensSender\")\n    bytes32 constant private _TOKENS_SENDER_INTERFACE_HASH =\n        0x29ddb589b1fb5fc7cf394961c1adf5f8c6454761adf795e67fe149f658abe895;\n\n    // keccak256(\"ERC777TokensRecipient\")\n    bytes32 constant private _TOKENS_RECIPIENT_INTERFACE_HASH =\n        0xb281fc8c12954d22544db45de3159a39272895b169a852b314f9cc762e44c53b;\n\n    // This isn't ever read from - it's only used to respond to the defaultOperators query.\n    address[] private _defaultOperatorsArray;\n\n    // Immutable, but accounts may revoke them (tracked in __revokedDefaultOperators).\n    mapping(address => bool) private _defaultOperators;\n\n    // For each account, a mapping of its operators and revoked default operators.\n    mapping(address => mapping(address => bool)) private _operators;\n    mapping(address => mapping(address => bool)) private _revokedDefaultOperators;\n\n    // ERC20-allowances\n    mapping (address => mapping (address => uint256)) private _allowances;\n\n    /**\n     * @dev `defaultOperators` may be an empty array.\n     */\n    constructor(\n        string memory name,\n        string memory symbol,\n        address[] memory defaultOperators\n    ) public {\n        _name = name;\n        _symbol = symbol;\n\n        _defaultOperatorsArray = defaultOperators;\n        for (uint256 i = 0; i < _defaultOperatorsArray.length; i++) {\n            _defaultOperators[_defaultOperatorsArray[i]] = true;\n        }\n\n        // register interfaces\n        _ERC1820_REGISTRY.setInterfaceImplementer(address(this), keccak256(\"ERC777Token\"), address(this));\n        _ERC1820_REGISTRY.setInterfaceImplementer(address(this), keccak256(\"ERC20Token\"), address(this));\n    }\n\n    /**\n     * @dev See {IERC777-name}.\n     */\n    function name() public view override returns (string memory) {\n        return _name;\n    }\n\n    /**\n     * @dev See {IERC777-symbol}.\n     */\n    function symbol() public view override returns (string memory) {\n        return _symbol;\n    }\n\n    /**\n     * @dev See {ERC20-decimals}.\n     *\n     * Always returns 18, as per the\n     * [ERC777 EIP](https://eips.ethereum.org/EIPS/eip-777#backward-compatibility).\n     */\n    function decimals() public pure returns (uint8) {\n        return 18;\n    }\n\n    /**\n     * @dev See {IERC777-granularity}.\n     *\n     * This implementation always returns `1`.\n     */\n    function granularity() public view override returns (uint256) {\n        return 1;\n    }\n\n    /**\n     * @dev See {IERC777-totalSupply}.\n     */\n    function totalSupply() public view override(IERC20, IERC777) returns (uint256) {\n        return _totalSupply;\n    }\n\n    /**\n     * @dev Returns the amount of tokens owned by an account (`tokenHolder`).\n     */\n    function balanceOf(address tokenHolder) public view override(IERC20, IERC777) returns (uint256) {\n        return _balances[tokenHolder];\n    }\n\n    /**\n     * @dev See {IERC777-send}.\n     *\n     * Also emits a {IERC20-Transfer} event for ERC20 compatibility.\n     */\n    function send(address recipient, uint256 amount, bytes memory data) public override  {\n        _send(_msgSender(), recipient, amount, data, \"\", true);\n    }\n\n    /**\n     * @dev See {IERC20-transfer}.\n     *\n     * Unlike `send`, `recipient` is _not_ required to implement the {IERC777Recipient}\n     * interface if it is a contract.\n     *\n     * Also emits a {Sent} event.\n     */\n    function transfer(address recipient, uint256 amount) public override returns (bool) {\n        require(recipient != address(0), \"ERC777: transfer to the zero address\");\n\n        address from = _msgSender();\n\n        _callTokensToSend(from, from, recipient, amount, \"\", \"\");\n\n        _move(from, from, recipient, amount, \"\", \"\");\n\n        _callTokensReceived(from, from, recipient, amount, \"\", \"\", false);\n\n        return true;\n    }\n\n    /**\n     * @dev See {IERC777-burn}.\n     *\n     * Also emits a {IERC20-Transfer} event for ERC20 compatibility.\n     */\n    function burn(uint256 amount, bytes memory data) public override  {\n        _burn(_msgSender(), amount, data, \"\");\n    }\n\n    /**\n     * @dev See {IERC777-isOperatorFor}.\n     */\n    function isOperatorFor(\n        address operator,\n        address tokenHolder\n    ) public view override returns (bool) {\n        return operator == tokenHolder ||\n            (_defaultOperators[operator] && !_revokedDefaultOperators[tokenHolder][operator]) ||\n            _operators[tokenHolder][operator];\n    }\n\n    /**\n     * @dev See {IERC777-authorizeOperator}.\n     */\n    function authorizeOperator(address operator) public override  {\n        require(_msgSender() != operator, \"ERC777: authorizing self as operator\");\n\n        if (_defaultOperators[operator]) {\n            delete _revokedDefaultOperators[_msgSender()][operator];\n        } else {\n            _operators[_msgSender()][operator] = true;\n        }\n\n        emit AuthorizedOperator(operator, _msgSender());\n    }\n\n    /**\n     * @dev See {IERC777-revokeOperator}.\n     */\n    function revokeOperator(address operator) public override  {\n        require(operator != _msgSender(), \"ERC777: revoking self as operator\");\n\n        if (_defaultOperators[operator]) {\n            _revokedDefaultOperators[_msgSender()][operator] = true;\n        } else {\n            delete _operators[_msgSender()][operator];\n        }\n\n        emit RevokedOperator(operator, _msgSender());\n    }\n\n    /**\n     * @dev See {IERC777-defaultOperators}.\n     */\n    function defaultOperators() public view override returns (address[] memory) {\n        return _defaultOperatorsArray;\n    }\n\n    /**\n     * @dev See {IERC777-operatorSend}.\n     *\n     * Emits {Sent} and {IERC20-Transfer} events.\n     */\n    function operatorSend(\n        address sender,\n        address recipient,\n        uint256 amount,\n        bytes memory data,\n        bytes memory operatorData\n    )\n    public override\n    {\n        require(isOperatorFor(_msgSender(), sender), \"ERC777: caller is not an operator for holder\");\n        _send(sender, recipient, amount, data, operatorData, true);\n    }\n\n    /**\n     * @dev See {IERC777-operatorBurn}.\n     *\n     * Emits {Burned} and {IERC20-Transfer} events.\n     */\n    function operatorBurn(address account, uint256 amount, bytes memory data, bytes memory operatorData) public override {\n        require(isOperatorFor(_msgSender(), account), \"ERC777: caller is not an operator for holder\");\n        _burn(account, amount, data, operatorData);\n    }\n\n    /**\n     * @dev See {IERC20-allowance}.\n     *\n     * Note that operator and allowance concepts are orthogonal: operators may\n     * not have allowance, and accounts with allowance may not be operators\n     * themselves.\n     */\n    function allowance(address holder, address spender) public view override returns (uint256) {\n        return _allowances[holder][spender];\n    }\n\n    /**\n     * @dev See {IERC20-approve}.\n     *\n     * Note that accounts cannot have allowance issued by their operators.\n     */\n    function approve(address spender, uint256 value) public override returns (bool) {\n        address holder = _msgSender();\n        _approve(holder, spender, value);\n        return true;\n    }\n\n   /**\n    * @dev See {IERC20-transferFrom}.\n    *\n    * Note that operator and allowance concepts are orthogonal: operators cannot\n    * call `transferFrom` (unless they have allowance), and accounts with\n    * allowance cannot call `operatorSend` (unless they are operators).\n    *\n    * Emits {Sent}, {IERC20-Transfer} and {IERC20-Approval} events.\n    */\n    function transferFrom(address holder, address recipient, uint256 amount) public override returns (bool) {\n        require(recipient != address(0), \"ERC777: transfer to the zero address\");\n        require(holder != address(0), \"ERC777: transfer from the zero address\");\n\n        address spender = _msgSender();\n\n        _callTokensToSend(spender, holder, recipient, amount, \"\", \"\");\n\n        _move(spender, holder, recipient, amount, \"\", \"\");\n        _approve(holder, spender, _allowances[holder][spender].sub(amount, \"ERC777: transfer amount exceeds allowance\"));\n\n        _callTokensReceived(spender, holder, recipient, amount, \"\", \"\", false);\n\n        return true;\n    }\n\n    /**\n     * @dev Creates `amount` tokens and assigns them to `account`, increasing\n     * the total supply.\n     *\n     * If a send hook is registered for `account`, the corresponding function\n     * will be called with `operator`, `data` and `operatorData`.\n     *\n     * See {IERC777Sender} and {IERC777Recipient}.\n     *\n     * Emits {Minted} and {IERC20-Transfer} events.\n     *\n     * Requirements\n     *\n     * - `account` cannot be the zero address.\n     * - if `account` is a contract, it must implement the {IERC777Recipient}\n     * interface.\n     */\n    function _mint(\n        address account,\n        uint256 amount,\n        bytes memory userData,\n        bytes memory operatorData\n    )\n    internal virtual\n    {\n        require(account != address(0), \"ERC777: mint to the zero address\");\n\n        address operator = _msgSender();\n\n        _beforeTokenTransfer(operator, address(0), account, amount);\n\n        // Update state variables\n        _totalSupply = _totalSupply.add(amount);\n        _balances[account] = _balances[account].add(amount);\n\n        _callTokensReceived(operator, address(0), account, amount, userData, operatorData, true);\n\n        emit Minted(operator, account, amount, userData, operatorData);\n        emit Transfer(address(0), account, amount);\n    }\n\n    /**\n     * @dev Send tokens\n     * @param from address token holder address\n     * @param to address recipient address\n     * @param amount uint256 amount of tokens to transfer\n     * @param userData bytes extra information provided by the token holder (if any)\n     * @param operatorData bytes extra information provided by the operator (if any)\n     * @param requireReceptionAck if true, contract recipients are required to implement ERC777TokensRecipient\n     */\n    function _send(\n        address from,\n        address to,\n        uint256 amount,\n        bytes memory userData,\n        bytes memory operatorData,\n        bool requireReceptionAck\n    )\n        internal\n    {\n        require(from != address(0), \"ERC777: send from the zero address\");\n        require(to != address(0), \"ERC777: send to the zero address\");\n\n        address operator = _msgSender();\n\n        _callTokensToSend(operator, from, to, amount, userData, operatorData);\n\n        _move(operator, from, to, amount, userData, operatorData);\n\n        _callTokensReceived(operator, from, to, amount, userData, operatorData, requireReceptionAck);\n    }\n\n    /**\n     * @dev Burn tokens\n     * @param from address token holder address\n     * @param amount uint256 amount of tokens to burn\n     * @param data bytes extra information provided by the token holder\n     * @param operatorData bytes extra information provided by the operator (if any)\n     */\n    function _burn(\n        address from,\n        uint256 amount,\n        bytes memory data,\n        bytes memory operatorData\n    )\n        internal virtual\n    {\n        require(from != address(0), \"ERC777: burn from the zero address\");\n\n        address operator = _msgSender();\n\n        _beforeTokenTransfer(operator, from, address(0), amount);\n\n        _callTokensToSend(operator, from, address(0), amount, data, operatorData);\n\n        // Update state variables\n        _balances[from] = _balances[from].sub(amount, \"ERC777: burn amount exceeds balance\");\n        _totalSupply = _totalSupply.sub(amount);\n\n        emit Burned(operator, from, amount, data, operatorData);\n        emit Transfer(from, address(0), amount);\n    }\n\n    function _move(\n        address operator,\n        address from,\n        address to,\n        uint256 amount,\n        bytes memory userData,\n        bytes memory operatorData\n    )\n        private\n    {\n        _beforeTokenTransfer(operator, from, to, amount);\n\n        _balances[from] = _balances[from].sub(amount, \"ERC777: transfer amount exceeds balance\");\n        _balances[to] = _balances[to].add(amount);\n\n        emit Sent(operator, from, to, amount, userData, operatorData);\n        emit Transfer(from, to, amount);\n    }\n\n    /**\n     * @dev See {ERC20-_approve}.\n     *\n     * Note that accounts cannot have allowance issued by their operators.\n     */\n    function _approve(address holder, address spender, uint256 value) internal {\n        require(holder != address(0), \"ERC777: approve from the zero address\");\n        require(spender != address(0), \"ERC777: approve to the zero address\");\n\n        _allowances[holder][spender] = value;\n        emit Approval(holder, spender, value);\n    }\n\n    /**\n     * @dev Call from.tokensToSend() if the interface is registered\n     * @param operator address operator requesting the transfer\n     * @param from address token holder address\n     * @param to address recipient address\n     * @param amount uint256 amount of tokens to transfer\n     * @param userData bytes extra information provided by the token holder (if any)\n     * @param operatorData bytes extra information provided by the operator (if any)\n     */\n    function _callTokensToSend(\n        address operator,\n        address from,\n        address to,\n        uint256 amount,\n        bytes memory userData,\n        bytes memory operatorData\n    )\n        private\n    {\n        address implementer = _ERC1820_REGISTRY.getInterfaceImplementer(from, _TOKENS_SENDER_INTERFACE_HASH);\n        if (implementer != address(0)) {\n            IERC777Sender(implementer).tokensToSend(operator, from, to, amount, userData, operatorData);\n        }\n    }\n\n    /**\n     * @dev Call to.tokensReceived() if the interface is registered. Reverts if the recipient is a contract but\n     * tokensReceived() was not registered for the recipient\n     * @param operator address operator requesting the transfer\n     * @param from address token holder address\n     * @param to address recipient address\n     * @param amount uint256 amount of tokens to transfer\n     * @param userData bytes extra information provided by the token holder (if any)\n     * @param operatorData bytes extra information provided by the operator (if any)\n     * @param requireReceptionAck if true, contract recipients are required to implement ERC777TokensRecipient\n     */\n    function _callTokensReceived(\n        address operator,\n        address from,\n        address to,\n        uint256 amount,\n        bytes memory userData,\n        bytes memory operatorData,\n        bool requireReceptionAck\n    )\n        private\n    {\n        address implementer = _ERC1820_REGISTRY.getInterfaceImplementer(to, _TOKENS_RECIPIENT_INTERFACE_HASH);\n        if (implementer != address(0)) {\n            IERC777Recipient(implementer).tokensReceived(operator, from, to, amount, userData, operatorData);\n        } else if (requireReceptionAck) {\n            require(!to.isContract(), \"ERC777: token recipient contract has no implementer for ERC777TokensRecipient\");\n        }\n    }\n\n    /**\n     * @dev Hook that is called before any token transfer. This includes\n     * calls to {send}, {transfer}, {operatorSend}, minting and burning.\n     *\n     * Calling conditions:\n     *\n     * - when `from` and `to` are both non-zero, ``from``'s `tokenId` will be\n     * transferred to `to`.\n     * - when `from` is zero, `tokenId` will be minted for `to`.\n     * - when `to` is zero, ``from``'s `tokenId` will be burned.\n     * - `from` and `to` are never both zero.\n     *\n     * To learn more about hooks, head to xref:ROOT:extending-contracts.adoc#using-hooks[Using Hooks].\n     */\n    function _beforeTokenTransfer(address operator, address from, address to, uint256 tokenId) internal virtual { }\n}\n"
        },
        "contracts/mocks/ERC777SenderRecipientMock.sol": {
          "content": "// SPDX-License-Identifier: GPL-3.0\npragma solidity ^0.6.0;\n\nimport \"@openzeppelin/contracts-v3-0-1/GSN/Context.sol\";\nimport \"@openzeppelin/contracts-v3-0-1/token/ERC777/IERC777.sol\";\nimport \"@openzeppelin/contracts-v3-0-1/token/ERC777/IERC777Sender.sol\";\nimport \"@openzeppelin/contracts-v3-0-1/token/ERC777/IERC777Recipient.sol\";\nimport \"@openzeppelin/contracts-v3-0-1/introspection/IERC1820Registry.sol\";\nimport \"@openzeppelin/contracts-v3-0-1/introspection/ERC1820Implementer.sol\";\n\ncontract ERC777SenderRecipientMock is Context, IERC777Sender, IERC777Recipient, ERC1820Implementer {\n    event TokensToSendCalled(\n        address operator,\n        address from,\n        address to,\n        uint256 amount,\n        bytes data,\n        bytes operatorData,\n        address token,\n        uint256 fromBalance,\n        uint256 toBalance\n    );\n\n    event TokensReceivedCalled(\n        address operator,\n        address from,\n        address to,\n        uint256 amount,\n        bytes data,\n        bytes operatorData,\n        address token,\n        uint256 fromBalance,\n        uint256 toBalance\n    );\n\n    bool private _shouldRevertSend;\n    bool private _shouldRevertReceive;\n\n    IERC1820Registry private _erc1820 = IERC1820Registry(0x1820a4B7618BdE71Dce8cdc73aAB6C95905faD24);\n\n    bytes32 private constant _TOKENS_SENDER_INTERFACE_HASH = keccak256(\"ERC777TokensSender\");\n    bytes32 private constant _TOKENS_RECIPIENT_INTERFACE_HASH = keccak256(\"ERC777TokensRecipient\");\n\n    function tokensToSend(\n        address operator,\n        address from,\n        address to,\n        uint256 amount,\n        bytes calldata userData,\n        bytes calldata operatorData\n    ) external override {\n        if (_shouldRevertSend) {\n            revert();\n        }\n\n        IERC777 token = IERC777(_msgSender());\n\n        uint256 fromBalance = token.balanceOf(from);\n        // when called due to burn, to will be the zero address, which will have a balance of 0\n        uint256 toBalance = token.balanceOf(to);\n\n        emit TokensToSendCalled(\n            operator,\n            from,\n            to,\n            amount,\n            userData,\n            operatorData,\n            address(token),\n            fromBalance,\n            toBalance\n        );\n    }\n\n    function tokensReceived(\n        address operator,\n        address from,\n        address to,\n        uint256 amount,\n        bytes calldata userData,\n        bytes calldata operatorData\n    ) external override {\n        if (_shouldRevertReceive) {\n            revert();\n        }\n\n        IERC777 token = IERC777(_msgSender());\n\n        uint256 fromBalance = token.balanceOf(from);\n        // when called due to burn, to will be the zero address, which will have a balance of 0\n        uint256 toBalance = token.balanceOf(to);\n\n        emit TokensReceivedCalled(\n            operator,\n            from,\n            to,\n            amount,\n            userData,\n            operatorData,\n            address(token),\n            fromBalance,\n            toBalance\n        );\n    }\n\n    function senderFor(address account) public {\n        _registerInterfaceForAddress(_TOKENS_SENDER_INTERFACE_HASH, account);\n\n        address self = address(this);\n        if (account == self) {\n            registerSender(self);\n        }\n    }\n\n    function registerSender(address sender) public {\n        _erc1820.setInterfaceImplementer(address(this), _TOKENS_SENDER_INTERFACE_HASH, sender);\n    }\n\n    function recipientFor(address account) public {\n        _registerInterfaceForAddress(_TOKENS_RECIPIENT_INTERFACE_HASH, account);\n\n        address self = address(this);\n        if (account == self) {\n            registerRecipient(self);\n        }\n    }\n\n    function registerRecipient(address recipient) public {\n        _erc1820.setInterfaceImplementer(address(this), _TOKENS_RECIPIENT_INTERFACE_HASH, recipient);\n    }\n\n    function setShouldRevertSend(bool shouldRevert) public {\n        _shouldRevertSend = shouldRevert;\n    }\n\n    function setShouldRevertReceive(bool shouldRevert) public {\n        _shouldRevertReceive = shouldRevert;\n    }\n\n    function send(\n        IERC777 token,\n        address to,\n        uint256 amount,\n        bytes memory data\n    ) public {\n        // This is 777's send function, not the Solidity send function\n        token.send(to, amount, data); // solhint-disable-line check-send-result\n    }\n\n    function burn(\n        IERC777 token,\n        uint256 amount,\n        bytes memory data\n    ) public {\n        token.burn(amount, data);\n    }\n}\n"
        },
        "contracts/mocks/ERC777Mock.sol": {
          "content": "// SPDX-License-Identifier: GPL-3.0\npragma solidity ^0.6.0;\n\nimport \"@openzeppelin/contracts-v3-0-1/GSN/Context.sol\";\nimport \"@openzeppelin/contracts-v3-0-1/token/ERC777/ERC777.sol\";\n\ncontract ERC777Mock is Context, ERC777 {\n    constructor(\n        address initialHolder,\n        uint256 initialBalance,\n        string memory name,\n        string memory symbol,\n        address[] memory defaultOperators\n    ) ERC777(name, symbol, defaultOperators) public {\n        _mint(initialHolder, initialBalance, \"\", \"\");\n    }\n\n    function mintInternal(\n        address to,\n        uint256 amount,\n        bytes memory userData,\n        bytes memory operatorData\n    ) public {\n        _mint(to, amount, userData, operatorData);\n    }\n\n    function approveInternal(\n        address holder,\n        address spender,\n        uint256 value\n    ) public {\n        _approve(holder, spender, value);\n    }\n}\n"
        },
        "contracts/HoprDistributor.sol": {
          "content": "// SPDX-License-Identifier: GPL-3.0\npragma solidity ^0.6.0;\n\nimport \"@openzeppelin/contracts-v3-0-1/access/Ownable.sol\";\nimport \"./HoprToken.sol\";\n\ncontract HoprDistributor is Ownable {\n    // A {Schedule} that defined when and how much will be claimed\n    // from an {Allocation}.\n    // The primary reason we decided to use uint128 is because the allocation\n    // may be used potentially thousands of times, this helps us reduce\n    // casting thus lower gas costs.\n    struct Schedule {\n        uint128[] durations;\n        uint128[] percents;\n    }\n\n    // An {Allocation} represents how much a account can claim, claimed,\n    // and when last claim occured.\n    // The primary reason we decided to use uint128 is so we can reduce\n    // our gas costs, since this struct will be stored potentially\n    // thousands of times.\n    struct Allocation {\n        uint128 amount;\n        uint128 claimed;\n        uint128 lastClaim;\n        bool revoked; // account can no longer claim\n    }\n\n    // helps us create more accurate calculations\n    uint128 public constant MULTIPLIER = 10 ** 6;\n\n    // total amount minted\n    uint128 public totalMinted = 0;\n    // how many tokens will be minted (the sum of all allocations)\n    uint128 public totalToBeMinted = 0;\n\n    // time where the contract will consider as starting time\n    uint128 public startTime;\n    // token which will be used\n    HoprToken public token;\n    // maximum tokens allowed to be minted\n    uint128 public maxMintAmount;\n\n    // schedule name -> Schedule\n    mapping(string => Schedule) internal schedules;\n\n    // account -> schedule name -> Allocation\n    // allows for an account to have more than one type of Schedule\n    mapping(address => mapping(string => Allocation)) public allocations;\n\n    event ScheduleAdded(uint128[] durations, uint128[] percents, string name);\n    event AllocationAdded(address indexed account, uint128 amount, string scheduleName);\n    event Claimed(address indexed account, uint128 amount, string scheduleName);\n\n    /**\n     * @param _startTime the timestamp to start counting\n     * @param _token the token which we will mint\n     */\n    constructor(HoprToken _token, uint128 _startTime, uint128 _maxMintAmount) public {\n        startTime = _startTime;\n        token = _token;\n        maxMintAmount = _maxMintAmount;\n    }\n\n    /**\n     * @param name the schedule name\n     * @return the schedule\n     */\n    function getSchedule(string calldata name) external view returns (uint128[] memory, uint128[] memory) {\n        return (\n            schedules[name].durations,\n            schedules[name].percents\n        );\n    }\n\n    /**\n     * @dev Allows the owner to update the start time,\n     * in case there are unforeseen issues in the long schedule.\n     * @param _startTime the new timestamp to start counting\n     */\n    function updateStartTime(uint128 _startTime) external onlyOwner {\n        require(startTime > _currentBlockTimestamp(), \"Previous start time must not be reached\");\n        startTime = _startTime;\n    }\n\n    /**\n     * @dev Revokes the ability for an account to claim on the\n     * specified schedule.\n     * @param account the account to crevoke\n     * @param scheduleName the schedule name\n     */\n    function revokeAccount(\n        address account,\n        string calldata scheduleName\n    ) external onlyOwner {\n        Allocation storage allocation = allocations[account][scheduleName];\n        require(allocation.amount != 0, \"Allocation must exist\");\n        require(!allocation.revoked, \"Allocation must not be already revoked\");\n\n        allocation.revoked = true;\n        totalToBeMinted = _subUint128(totalToBeMinted, _subUint128(allocation.amount, allocation.claimed));\n    }\n\n    /**\n     * @dev Adds a schedule, the schedule must not already exist.\n     * Owner is expected to insert values in ascending order,\n     * each element in arrays {durations} and {percents} is meant to be\n     * related.\n     * @param durations the durations for each schedule period in seconds (6 months, 1 year)\n     * @param percents the percent of how much can be allocated during that period,\n     * instead of using 100 we scale the value up to {MULTIPLIER} so we can have more accurate\n     * \"percentages\".\n     */\n    function addSchedule(\n        uint128[] calldata durations,\n        uint128[] calldata percents,\n        string calldata name\n    ) external onlyOwner {\n        require(schedules[name].durations.length == 0, \"Schedule must not exist\");\n        require(durations.length == percents.length, \"Durations and percents must have equal length\");\n\n        uint128 lastDuration = 0;\n        uint128 totalPercent = 0;\n\n        for (uint256 i = 0; i < durations.length; i++) {\n            require(lastDuration < durations[i], \"Durations must be added in ascending order\");\n            lastDuration = durations[i];\n\n            require(percents[i] <= MULTIPLIER, \"Percent provided must be smaller or equal to MULTIPLIER\");\n            totalPercent = _addUint128(totalPercent, percents[i]);\n        }\n\n        require(totalPercent == MULTIPLIER, \"Percents must sum to MULTIPLIER amount\");\n\n        schedules[name] = Schedule(durations, percents);\n\n        emit ScheduleAdded(durations, percents, name);\n    }\n\n    /**\n     * @dev Adds allocations, all allocations will use the schedule specified,\n     * schedule must be created before and account must not have an allocation\n     * in the specific schedule.\n     * @param accounts accounts to create allocations for\n     * @param amounts total amount to be allocated\n     * @param scheduleName the schedule name\n     */\n    function addAllocations(\n        address[] calldata accounts,\n        uint128[] calldata amounts,\n        string calldata scheduleName\n    ) external onlyOwner {\n        require(schedules[scheduleName].durations.length != 0, \"Schedule must exist\");\n        require(accounts.length == amounts.length, \"Accounts and amounts must have equal length\");\n\n        // gas optimization\n        uint128 _totalToBeMinted = totalToBeMinted;\n\n        for (uint256 i = 0; i < accounts.length; i++) {\n            require(allocations[accounts[i]][scheduleName].amount == 0, \"Allocation must not exist\");\n            allocations[accounts[i]][scheduleName].amount = amounts[i];\n            _totalToBeMinted = _addUint128(_totalToBeMinted, amounts[i]);\n            assert(_totalToBeMinted <= maxMintAmount);\n\n            emit AllocationAdded(accounts[i], amounts[i], scheduleName);\n        }\n\n        totalToBeMinted = _totalToBeMinted;\n    }\n\n    /**\n     * @dev Claim tokens by specified a schedule.\n     * @param scheduleName the schedule name\n     */\n    function claim(string calldata scheduleName) external {\n        return _claim(msg.sender, scheduleName);\n    }\n\n    /**\n     * @dev Claim tokens for a specific account by specified a schedule.\n     * @param account the account to claim for\n     * @param scheduleName the schedule name\n     */\n    function claimFor(address account, string calldata scheduleName) external {\n        return _claim(account, scheduleName);\n    }\n\n    /**\n     * @param account the account to get claimable for\n     * @param scheduleName the schedule name\n     * @return claimable amount\n     */\n    function getClaimable(address account, string calldata scheduleName) external view returns (uint128) {\n        return _getClaimable(schedules[scheduleName], allocations[account][scheduleName]);\n    }\n\n    /**\n     * @dev Claim claimable tokens, this will mint tokens.\n     * @param account the account to claim for\n     * @param scheduleName the schedule name\n     */\n    function _claim(address account, string memory scheduleName) internal {\n        Allocation storage allocation = allocations[account][scheduleName];\n        require(allocation.amount > 0, \"There is nothing to claim\");\n        require(!allocation.revoked, \"Account is revoked\");\n\n        Schedule storage schedule = schedules[scheduleName];\n\n        uint128 claimable = _getClaimable(schedule, allocation);\n        // Trying to claim more than allocated\n        assert(claimable <= allocation.amount);\n\n        uint128 newClaimed = _addUint128(allocation.claimed, claimable);\n        // Trying to claim more than allocated\n        assert(newClaimed <= allocation.amount);\n\n        uint128 newTotalMinted = _addUint128(totalMinted, claimable);\n        // Total amount minted should be less or equal than specified\n        // we only check this when a user claims, not when allocations\n        // are added\n        assert(newTotalMinted <= maxMintAmount);\n\n        totalMinted = newTotalMinted;\n        allocation.claimed = newClaimed;\n        allocation.lastClaim = _currentBlockTimestamp();\n\n        // mint tokens\n        token.mint(account, claimable, \"\", \"\");\n\n        emit Claimed(account, claimable, scheduleName);\n    }\n\n    /**\n     * @dev Calculates claimable tokens.\n     * This function expects that the owner has added the schedule\n     * periods in ascending order.\n     */\n    function _getClaimable(\n        Schedule storage schedule,\n        Allocation storage allocation\n    ) internal view returns (uint128) {\n        // first unlock hasn't passed yet\n        if (_addUint128(startTime, schedule.durations[0]) > _currentBlockTimestamp()) {\n            return 0;\n        }\n\n        // last unlock has passed\n        if (_addUint128(startTime, schedule.durations[schedule.durations.length - 1]) < _currentBlockTimestamp()) {\n            // make sure to exclude already claimed amount\n            return _subUint128(allocation.amount, allocation.claimed);\n        }\n\n        uint128 claimable = 0;\n\n        for (uint256 i = 0; i < schedule.durations.length; i++) {\n            uint128 scheduleDeadline = _addUint128(startTime, schedule.durations[i]);\n\n            // schedule deadline not passed, exiting\n            if (scheduleDeadline > _currentBlockTimestamp()) break;\n            // already claimed during this period, skipping\n            if (allocation.lastClaim >= scheduleDeadline) continue;\n\n            claimable = _addUint128(claimable, _divUint128(_mulUint128(allocation.amount, schedule.percents[i]), MULTIPLIER));\n        }\n\n        return claimable;\n    }\n\n    function _currentBlockTimestamp() internal view returns (uint128) {\n        // solhint-disable-next-line\n        return uint128(block.timestamp);\n    }\n\n    // SafeMath variations\n    function _addUint128(uint128 a, uint128 b) internal pure returns (uint128) {\n        uint128 c = a + b;\n        require(c >= a, \"uint128 addition overflow\");\n\n        return c;\n    }\n\n    function _subUint128(uint128 a, uint128 b) internal pure returns (uint128) {\n        require(b <= a, \"uint128 subtraction overflow\");\n        uint128 c = a - b;\n\n        return c;\n    }\n\n    function _mulUint128(uint128 a, uint128 b) internal pure returns (uint128) {\n        if (a == 0) {\n            return 0;\n        }\n\n        uint128 c = a * b;\n        require(c / a == b, \"uint128 multiplication overflow\");\n\n        return c;\n    }\n\n    function _divUint128(uint128 a, uint128 b) internal pure returns (uint128) {\n        require(b > 0, \"uint128 division by zero\");\n        uint128 c = a / b;\n\n        return c;\n    }\n}\n"
        }
      },
      "settings": {
        "optimizer": {
          "enabled": true,
          "runs": 200
        },
        "outputSelection": {
          "*": {
            "*": [
              "abi",
              "evm.bytecode",
              "evm.deployedBytecode",
              "evm.methodIdentifiers",
              "metadata",
              "devdoc",
              "userdoc",
              "storageLayout",
              "evm.gasEstimates"
            ],
            "": [
              "ast"
            ]
          }
        },
        "metadata": {
          "useLiteralContent": true
        }
      }
    }
  },
>>>>>>> 06a3404c
  "abi": [
    {
      "type": "constructor",
      "stateMutability": "nonpayable",
      "inputs": []
    },
    {
      "type": "event",
      "name": "Approval",
      "inputs": [
        {
          "type": "address",
          "name": "owner",
          "internalType": "address",
          "indexed": true
        },
        {
          "type": "address",
          "name": "spender",
          "internalType": "address",
          "indexed": true
        },
        {
          "type": "uint256",
          "name": "value",
          "internalType": "uint256",
          "indexed": false
        }
      ],
      "anonymous": false
    },
    {
      "type": "event",
      "name": "AuthorizedOperator",
      "inputs": [
        {
          "type": "address",
          "name": "operator",
          "internalType": "address",
          "indexed": true
        },
        {
          "type": "address",
          "name": "tokenHolder",
          "internalType": "address",
          "indexed": true
        }
      ],
      "anonymous": false
    },
    {
      "type": "event",
      "name": "Burned",
      "inputs": [
        {
          "type": "address",
          "name": "operator",
          "internalType": "address",
          "indexed": true
        },
        {
          "type": "address",
          "name": "from",
          "internalType": "address",
          "indexed": true
        },
        {
          "type": "uint256",
          "name": "amount",
          "internalType": "uint256",
          "indexed": false
        },
        {
          "type": "bytes",
          "name": "data",
          "internalType": "bytes",
          "indexed": false
        },
        {
          "type": "bytes",
          "name": "operatorData",
          "internalType": "bytes",
          "indexed": false
        }
      ],
      "anonymous": false
    },
    {
      "type": "event",
      "name": "Minted",
      "inputs": [
        {
          "type": "address",
          "name": "operator",
          "internalType": "address",
          "indexed": true
        },
        {
          "type": "address",
          "name": "to",
          "internalType": "address",
          "indexed": true
        },
        {
          "type": "uint256",
          "name": "amount",
          "internalType": "uint256",
          "indexed": false
        },
        {
          "type": "bytes",
          "name": "data",
          "internalType": "bytes",
          "indexed": false
        },
        {
          "type": "bytes",
          "name": "operatorData",
          "internalType": "bytes",
          "indexed": false
        }
      ],
      "anonymous": false
    },
    {
      "type": "event",
      "name": "RevokedOperator",
      "inputs": [
        {
          "type": "address",
          "name": "operator",
          "internalType": "address",
          "indexed": true
        },
        {
          "type": "address",
          "name": "tokenHolder",
          "internalType": "address",
          "indexed": true
        }
      ],
      "anonymous": false
    },
    {
      "type": "event",
      "name": "RoleGranted",
      "inputs": [
        {
          "type": "bytes32",
          "name": "role",
          "internalType": "bytes32",
          "indexed": true
        },
        {
          "type": "address",
          "name": "account",
          "internalType": "address",
          "indexed": true
        },
        {
          "type": "address",
          "name": "sender",
          "internalType": "address",
          "indexed": true
        }
      ],
      "anonymous": false
    },
    {
      "type": "event",
      "name": "RoleRevoked",
      "inputs": [
        {
          "type": "bytes32",
          "name": "role",
          "internalType": "bytes32",
          "indexed": true
        },
        {
          "type": "address",
          "name": "account",
          "internalType": "address",
          "indexed": true
        },
        {
          "type": "address",
          "name": "sender",
          "internalType": "address",
          "indexed": true
        }
      ],
      "anonymous": false
    },
    {
      "type": "event",
      "name": "Sent",
      "inputs": [
        {
          "type": "address",
          "name": "operator",
          "internalType": "address",
          "indexed": true
        },
        {
          "type": "address",
          "name": "from",
          "internalType": "address",
          "indexed": true
        },
        {
          "type": "address",
          "name": "to",
          "internalType": "address",
          "indexed": true
        },
        {
          "type": "uint256",
          "name": "amount",
          "internalType": "uint256",
          "indexed": false
        },
        {
          "type": "bytes",
          "name": "data",
          "internalType": "bytes",
          "indexed": false
        },
        {
          "type": "bytes",
          "name": "operatorData",
          "internalType": "bytes",
          "indexed": false
        }
      ],
      "anonymous": false
    },
    {
      "type": "event",
      "name": "Transfer",
      "inputs": [
        {
          "type": "address",
          "name": "from",
          "internalType": "address",
          "indexed": true
        },
        {
          "type": "address",
          "name": "to",
          "internalType": "address",
          "indexed": true
        },
        {
          "type": "uint256",
          "name": "value",
          "internalType": "uint256",
          "indexed": false
        }
      ],
      "anonymous": false
    },
    {
      "type": "function",
      "stateMutability": "view",
      "outputs": [
        {
          "type": "bytes32",
          "name": "",
          "internalType": "bytes32"
        }
      ],
      "name": "DEFAULT_ADMIN_ROLE",
      "inputs": []
    },
    {
      "type": "function",
      "stateMutability": "view",
      "outputs": [
        {
          "type": "bytes32",
          "name": "",
          "internalType": "bytes32"
        }
      ],
      "name": "MINTER_ROLE",
      "inputs": []
    },
    {
      "type": "function",
      "stateMutability": "view",
      "outputs": [
        {
          "type": "uint128",
          "name": "fromBlock",
          "internalType": "uint128"
        },
        {
          "type": "uint128",
          "name": "value",
          "internalType": "uint128"
        }
      ],
      "name": "accountSnapshots",
      "inputs": [
        {
          "type": "address",
          "name": "",
          "internalType": "address"
        },
        {
          "type": "uint256",
          "name": "",
          "internalType": "uint256"
        }
      ]
    },
    {
      "type": "function",
      "stateMutability": "view",
      "outputs": [
        {
          "type": "uint256",
          "name": "",
          "internalType": "uint256"
        }
      ],
      "name": "allowance",
      "inputs": [
        {
          "type": "address",
          "name": "holder",
          "internalType": "address"
        },
        {
          "type": "address",
          "name": "spender",
          "internalType": "address"
        }
      ]
    },
    {
      "type": "function",
      "stateMutability": "nonpayable",
      "outputs": [
        {
          "type": "bool",
          "name": "",
          "internalType": "bool"
        }
      ],
      "name": "approve",
      "inputs": [
        {
          "type": "address",
          "name": "spender",
          "internalType": "address"
        },
        {
          "type": "uint256",
          "name": "value",
          "internalType": "uint256"
        }
      ]
    },
    {
      "type": "function",
      "stateMutability": "nonpayable",
      "outputs": [],
      "name": "authorizeOperator",
      "inputs": [
        {
          "type": "address",
          "name": "operator",
          "internalType": "address"
        }
      ]
    },
    {
      "type": "function",
      "stateMutability": "view",
      "outputs": [
        {
          "type": "uint256",
          "name": "",
          "internalType": "uint256"
        }
      ],
      "name": "balanceOf",
      "inputs": [
        {
          "type": "address",
          "name": "tokenHolder",
          "internalType": "address"
        }
      ]
    },
    {
      "type": "function",
      "stateMutability": "view",
      "outputs": [
        {
          "type": "uint256",
          "name": "",
          "internalType": "uint256"
        }
      ],
      "name": "balanceOfAt",
      "inputs": [
        {
          "type": "address",
          "name": "_owner",
          "internalType": "address"
        },
        {
          "type": "uint128",
          "name": "_blockNumber",
          "internalType": "uint128"
        }
      ]
    },
    {
      "type": "function",
      "stateMutability": "nonpayable",
      "outputs": [],
      "name": "burn",
      "inputs": [
        {
          "type": "uint256",
          "name": "amount",
          "internalType": "uint256"
        },
        {
          "type": "bytes",
          "name": "data",
          "internalType": "bytes"
        }
      ]
    },
    {
      "type": "function",
      "stateMutability": "pure",
      "outputs": [
        {
          "type": "uint8",
          "name": "",
          "internalType": "uint8"
        }
      ],
      "name": "decimals",
      "inputs": []
    },
    {
      "type": "function",
      "stateMutability": "view",
      "outputs": [
        {
          "type": "address[]",
          "name": "",
          "internalType": "address[]"
        }
      ],
      "name": "defaultOperators",
      "inputs": []
    },
    {
      "type": "function",
      "stateMutability": "view",
      "outputs": [
        {
          "type": "bytes32",
          "name": "",
          "internalType": "bytes32"
        }
      ],
      "name": "getRoleAdmin",
      "inputs": [
        {
          "type": "bytes32",
          "name": "role",
          "internalType": "bytes32"
        }
      ]
    },
    {
      "type": "function",
      "stateMutability": "view",
      "outputs": [
        {
          "type": "address",
          "name": "",
          "internalType": "address"
        }
      ],
      "name": "getRoleMember",
      "inputs": [
        {
          "type": "bytes32",
          "name": "role",
          "internalType": "bytes32"
        },
        {
          "type": "uint256",
          "name": "index",
          "internalType": "uint256"
        }
      ]
    },
    {
      "type": "function",
      "stateMutability": "view",
      "outputs": [
        {
          "type": "uint256",
          "name": "",
          "internalType": "uint256"
        }
      ],
      "name": "getRoleMemberCount",
      "inputs": [
        {
          "type": "bytes32",
          "name": "role",
          "internalType": "bytes32"
        }
      ]
    },
    {
      "type": "function",
      "stateMutability": "nonpayable",
      "outputs": [],
      "name": "grantRole",
      "inputs": [
        {
          "type": "bytes32",
          "name": "role",
          "internalType": "bytes32"
        },
        {
          "type": "address",
          "name": "account",
          "internalType": "address"
        }
      ]
    },
    {
      "type": "function",
      "stateMutability": "view",
      "outputs": [
        {
          "type": "uint256",
          "name": "",
          "internalType": "uint256"
        }
      ],
      "name": "granularity",
      "inputs": []
    },
    {
      "type": "function",
      "stateMutability": "view",
      "outputs": [
        {
          "type": "bool",
          "name": "",
          "internalType": "bool"
        }
      ],
      "name": "hasRole",
      "inputs": [
        {
          "type": "bytes32",
          "name": "role",
          "internalType": "bytes32"
        },
        {
          "type": "address",
          "name": "account",
          "internalType": "address"
        }
      ]
    },
    {
      "type": "function",
      "stateMutability": "view",
      "outputs": [
        {
          "type": "bool",
          "name": "",
          "internalType": "bool"
        }
      ],
      "name": "isOperatorFor",
      "inputs": [
        {
          "type": "address",
          "name": "operator",
          "internalType": "address"
        },
        {
          "type": "address",
          "name": "tokenHolder",
          "internalType": "address"
        }
      ]
    },
    {
      "type": "function",
      "stateMutability": "nonpayable",
      "outputs": [],
      "name": "mint",
      "inputs": [
        {
          "type": "address",
          "name": "account",
          "internalType": "address"
        },
        {
          "type": "uint256",
          "name": "amount",
          "internalType": "uint256"
        },
        {
          "type": "bytes",
          "name": "userData",
          "internalType": "bytes"
        },
        {
          "type": "bytes",
          "name": "operatorData",
          "internalType": "bytes"
        }
      ]
    },
    {
      "type": "function",
      "stateMutability": "view",
      "outputs": [
        {
          "type": "string",
          "name": "",
          "internalType": "string"
        }
      ],
      "name": "name",
      "inputs": []
    },
    {
      "type": "function",
      "stateMutability": "nonpayable",
      "outputs": [],
      "name": "operatorBurn",
      "inputs": [
        {
          "type": "address",
          "name": "account",
          "internalType": "address"
        },
        {
          "type": "uint256",
          "name": "amount",
          "internalType": "uint256"
        },
        {
          "type": "bytes",
          "name": "data",
          "internalType": "bytes"
        },
        {
          "type": "bytes",
          "name": "operatorData",
          "internalType": "bytes"
        }
      ]
    },
    {
      "type": "function",
      "stateMutability": "nonpayable",
      "outputs": [],
      "name": "operatorSend",
      "inputs": [
        {
          "type": "address",
          "name": "sender",
          "internalType": "address"
        },
        {
          "type": "address",
          "name": "recipient",
          "internalType": "address"
        },
        {
          "type": "uint256",
          "name": "amount",
          "internalType": "uint256"
        },
        {
          "type": "bytes",
          "name": "data",
          "internalType": "bytes"
        },
        {
          "type": "bytes",
          "name": "operatorData",
          "internalType": "bytes"
        }
      ]
    },
    {
      "type": "function",
      "stateMutability": "nonpayable",
      "outputs": [],
      "name": "renounceRole",
      "inputs": [
        {
          "type": "bytes32",
          "name": "role",
          "internalType": "bytes32"
        },
        {
          "type": "address",
          "name": "account",
          "internalType": "address"
        }
      ]
    },
    {
      "type": "function",
      "stateMutability": "nonpayable",
      "outputs": [],
      "name": "revokeOperator",
      "inputs": [
        {
          "type": "address",
          "name": "operator",
          "internalType": "address"
        }
      ]
    },
    {
      "type": "function",
      "stateMutability": "nonpayable",
      "outputs": [],
      "name": "revokeRole",
      "inputs": [
        {
          "type": "bytes32",
          "name": "role",
          "internalType": "bytes32"
        },
        {
          "type": "address",
          "name": "account",
          "internalType": "address"
        }
      ]
    },
    {
      "type": "function",
      "stateMutability": "nonpayable",
      "outputs": [],
      "name": "send",
      "inputs": [
        {
          "type": "address",
          "name": "recipient",
          "internalType": "address"
        },
        {
          "type": "uint256",
          "name": "amount",
          "internalType": "uint256"
        },
        {
          "type": "bytes",
          "name": "data",
          "internalType": "bytes"
        }
      ]
    },
    {
      "type": "function",
      "stateMutability": "view",
      "outputs": [
        {
          "type": "string",
          "name": "",
          "internalType": "string"
        }
      ],
      "name": "symbol",
      "inputs": []
    },
    {
      "type": "function",
      "stateMutability": "view",
      "outputs": [
        {
          "type": "uint256",
          "name": "",
          "internalType": "uint256"
        }
      ],
      "name": "totalSupply",
      "inputs": []
    },
    {
      "type": "function",
      "stateMutability": "view",
      "outputs": [
        {
          "type": "uint256",
          "name": "",
          "internalType": "uint256"
        }
      ],
      "name": "totalSupplyAt",
      "inputs": [
        {
          "type": "uint128",
          "name": "_blockNumber",
          "internalType": "uint128"
        }
      ]
    },
    {
      "type": "function",
      "stateMutability": "view",
      "outputs": [
        {
          "type": "uint128",
          "name": "fromBlock",
          "internalType": "uint128"
        },
        {
          "type": "uint128",
          "name": "value",
          "internalType": "uint128"
        }
      ],
      "name": "totalSupplySnapshots",
      "inputs": [
        {
          "type": "uint256",
          "name": "",
          "internalType": "uint256"
        }
      ]
    },
    {
      "type": "function",
      "stateMutability": "nonpayable",
      "outputs": [
        {
          "type": "bool",
          "name": "",
          "internalType": "bool"
        }
      ],
      "name": "transfer",
      "inputs": [
        {
          "type": "address",
          "name": "recipient",
          "internalType": "address"
        },
        {
          "type": "uint256",
          "name": "amount",
          "internalType": "uint256"
        }
      ]
    },
    {
      "type": "function",
      "stateMutability": "nonpayable",
      "outputs": [
        {
          "type": "bool",
          "name": "",
          "internalType": "bool"
        }
      ],
      "name": "transferFrom",
      "inputs": [
        {
          "type": "address",
          "name": "holder",
          "internalType": "address"
        },
        {
          "type": "address",
          "name": "recipient",
          "internalType": "address"
        },
        {
          "type": "uint256",
          "name": "amount",
          "internalType": "uint256"
        }
      ]
    }
  ]
}<|MERGE_RESOLUTION|>--- conflicted
+++ resolved
@@ -2,8 +2,6 @@
   "address": "0xD4fdec44DB9D44B8f2b6d529620f9C0C7066A2c1",
   "transactionHash": "0x9667d7ac97f133d7b78cc7698a209455f7030aa1743968ba0a6dab2ba4ed8cb0",
   "blockNumber": 14744161,
-<<<<<<< HEAD
-=======
   "metadata": {
     "solcVersion": "0.6.6",
     "input": {
@@ -111,7 +109,6 @@
       }
     }
   },
->>>>>>> 06a3404c
   "abi": [
     {
       "type": "constructor",
