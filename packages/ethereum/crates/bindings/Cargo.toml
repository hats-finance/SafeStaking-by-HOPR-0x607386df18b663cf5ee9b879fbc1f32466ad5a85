--- conflicted
+++ resolved
@@ -6,11 +6,7 @@
 # See more keys and their definitions at https://doc.rust-lang.org/cargo/reference/manifest.html
 
 [dependencies]
-<<<<<<< HEAD
-ethers = { version = "2.0.7", default-features = false, features = ["abigen"] }
-=======
 ethers = { version = "2", default-features = false, features = ["abigen"] }
->>>>>>> 1983d693
 
 [lib]
 crate-type = ["cdylib", "rlib"]