--- conflicted
+++ resolved
@@ -11,18 +11,17 @@
       task: 'add'
       nativeAddresses: string
       peerIds: string
-<<<<<<< HEAD
       privatekey?: string // private key of the caller
     }
   | {
       task: 'remove'
-      nativeAddresses?: string
+      nativeAddresses: string
       peerIds: string
       privatekey?: string // private key of the caller
     }
   | {
       task: 'disable' | 'enable'
-      privatekey?: string // private key of the caller
+      privatekey: string // private key of the caller
     }
   | {
       task: 'force-eligibility-update'
@@ -34,18 +33,6 @@
       task: 'sync'
       peerIds: string
       privatekey?: string // private key of the caller
-=======
-      privatekey: string // private key of the caller
-    }
-  | {
-      task: 'remove'
-      nativeAddresses: string
-      privatekey: string // private key of the caller
-    }
-  | {
-      task: 'disable' | 'enable'
-      privatekey: string // private key of the caller
->>>>>>> b3a3e90a
     }
 
 /**
@@ -93,7 +80,6 @@
   const signerAddress = await signer.getAddress()
   console.log('Signer Address (register task)', signerAddress)
 
-<<<<<<< HEAD
   const hoprProxy = network.tags.development
     ? ((await ethers.getContractFactory('HoprDummyProxyForNetworkRegistry'))
         .connect(signer)
@@ -101,17 +87,6 @@
     : ((await ethers.getContractFactory('HoprStakingProxyForNetworkRegistry'))
         .connect(signer)
         .attach(hoprProxyAddress) as HoprStakingProxyForNetworkRegistry)
-=======
-  // FIXME: remove production when Dev NFT is ready in production
-  const hoprProxy =
-    network.tags.development || network.tags.production
-      ? ((await ethers.getContractFactory('HoprDummyProxyForNetworkRegistry'))
-          .connect(signer)
-          .attach(hoprProxyAddress) as HoprDummyProxyForNetworkRegistry)
-      : ((await ethers.getContractFactory('HoprStakingProxyForNetworkRegistry'))
-          .connect(signer)
-          .attach(hoprProxyAddress) as HoprStakingProxyForNetworkRegistry)
->>>>>>> b3a3e90a
 
   const hoprNetworkRegistry = (await ethers.getContractFactory('HoprNetworkRegistry'))
     .connect(signer)
@@ -138,13 +113,8 @@
         process.exit(1)
       }
 
-<<<<<<< HEAD
-      // in staging or production, register by owner; in non-staging environment, add addresses directly to proxy
+      // in staging account, register by owner; in non-stagin environment, add addresses directly to proxy
       if (network.tags.development) {
-=======
-      // in staging account, register by owner; in non-stagin environment, add addresses directly to proxy
-      if (network.tags.development || network.tags.production) {
->>>>>>> b3a3e90a
         await (await (hoprProxy as HoprDummyProxyForNetworkRegistry).ownerBatchAddAccounts(nativeAddresses)).wait()
       }
       await (await hoprNetworkRegistry.ownerRegister(nativeAddresses, peerIds)).wait()
@@ -156,7 +126,6 @@
       if (network.tags.development) {
         let nativeAddresses
 
-<<<<<<< HEAD
         if (opts.nativeAddresses) {
           nativeAddresses = opts.nativeAddresses.split(',')
           // ensure all native addresses are valid
@@ -176,11 +145,6 @@
           console.error(`Must provide addresses in ownerDeregister in ${environment} (where dummy proxy is used)`)
           process.exit(1)
         }
-=======
-      // in staging account, deregister; in non-stagin environment, remove addresses directly from proxy
-      if (network.tags.development || network.tags.production) {
-        await (await (hoprProxy as HoprDummyProxyForNetworkRegistry).ownerBatchRemoveAccounts(nativeAddresses)).wait()
->>>>>>> b3a3e90a
       }
       await (await hoprNetworkRegistry.ownerDeregister(peerIds)).wait()
     } else if (opts.task === 'enable' && !isEnabled) {
