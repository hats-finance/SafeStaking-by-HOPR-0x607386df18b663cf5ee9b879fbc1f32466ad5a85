export * from './async/index.js'
export * from './collection/index.js'
export * from './crypto/index.js'
export * from './libp2p/index.js'
export * from './math/index.js'
export * from './network/index.js'
export * from './process/index.js'
export * from './types/index.js'
export * from './u8a/index.js'
export * from './parseJSON.js'
export * from './time.js'
export * from './constants.js'
export * from './db/index.js'
export * from './ethereum/index.js'
<<<<<<< HEAD
export * from './utils.js'
=======
export * from './utils.js'

// WASM functions must be migrated from cjs to esm explicitely to be importable by other packags
import utilsMisc from './../lib/utils_misc.cjs'
export const { get_package_version } = utilsMisc
>>>>>>> b746d992
<|MERGE_RESOLUTION|>--- conflicted
+++ resolved
@@ -12,12 +12,8 @@
 export * from './constants.js'
 export * from './db/index.js'
 export * from './ethereum/index.js'
-<<<<<<< HEAD
-export * from './utils.js'
-=======
 export * from './utils.js'
 
 // WASM functions must be migrated from cjs to esm explicitely to be importable by other packags
 import utilsMisc from './../lib/utils_misc.cjs'
-export const { get_package_version } = utilsMisc
->>>>>>> b746d992
+export const { get_package_version } = utilsMisc