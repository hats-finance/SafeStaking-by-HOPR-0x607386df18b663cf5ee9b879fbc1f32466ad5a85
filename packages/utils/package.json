--- conflicted
+++ resolved
@@ -1,11 +1,7 @@
 {
   "name": "@hoprnet/hopr-utils",
   "description": "HOPR-based utilities to process multiple data structures",
-<<<<<<< HEAD
-  "version": "1.74.0-next.40",
-=======
   "version": "1.74.1",
->>>>>>> 7a959522
   "repository": "https://github.com/hoprnet/hoprnet.git",
   "homepage": "https://hoprnet.org",
   "license": "GPL-3.0",
