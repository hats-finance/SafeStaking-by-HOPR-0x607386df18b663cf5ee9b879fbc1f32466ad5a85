{
  "name": "@hoprnet/hopr-utils",
  "description": "HOPR-based utilities to process multiple data structures",
<<<<<<< HEAD
  "version": "1.37.0-alpha.0",
=======
  "version": "1.17.19",
>>>>>>> 13bf2d01
  "repository": "https://github.com/hoprnet/hoprnet.git",
  "homepage": "https://hoprnet.org",
  "license": "LGPL-3.0-only",
  "types": "lib/index.d.ts",
  "main": "lib/index.js",
  "scripts": {
    "clean": "rimraf ./lib",
    "test": "mocha --parallel",
    "dev": "yarn clean && tsc -w",
    "build": "yarn clean && tsc -p . --noEmit false",
    "prepublishOnly": "yarn build"
  },
  "files": [
    "lib/",
    "!lib/**/*.spec.*",
    "README.md",
    "package.json",
    "yarn.lock"
  ],
  "engines": {
    "node": ">=12.9.1",
    "yarn": ">=1.19.2"
  },
  "dependencies": {
    "peer-id": "0.14.2",
    "multiaddr": "8.0.0",
    "bignumber.js": "^9.0.0",
    "libp2p-crypto": "0.18.0",
    "strip-ansi": "^6.0.0",
    "multihashes": "~3.0.1"
  },
  "devDependencies": {
    "@types/mocha": "^8.0.3",
    "@types/node": "^12.12.8",
    "mocha": "^8.0.1",
    "rimraf": "^3.0.2",
    "ts-node": "^9.0.0",
    "typescript": "^4.0.3"
  },
  "mocha": {
    "extension": [
      "ts"
    ],
    "spec": "src/**/*.spec.ts",
    "require": "ts-node/register"
  }
}<|MERGE_RESOLUTION|>--- conflicted
+++ resolved
@@ -1,11 +1,7 @@
 {
   "name": "@hoprnet/hopr-utils",
   "description": "HOPR-based utilities to process multiple data structures",
-<<<<<<< HEAD
   "version": "1.37.0-alpha.0",
-=======
-  "version": "1.17.19",
->>>>>>> 13bf2d01
   "repository": "https://github.com/hoprnet/hoprnet.git",
   "homepage": "https://hoprnet.org",
   "license": "LGPL-3.0-only",
@@ -30,12 +26,11 @@
     "yarn": ">=1.19.2"
   },
   "dependencies": {
-    "peer-id": "0.14.2",
-    "multiaddr": "8.0.0",
     "bignumber.js": "^9.0.0",
-    "libp2p-crypto": "0.18.0",
+    "libp2p-crypto": "^0.17.9",
+    "peer-info": "^0.17.5",
     "strip-ansi": "^6.0.0",
-    "multihashes": "~3.0.1"
+    "typestub-multihashes": "^0.0.4"
   },
   "devDependencies": {
     "@types/mocha": "^8.0.3",
