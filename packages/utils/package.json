--- conflicted
+++ resolved
@@ -1,11 +1,7 @@
 {
   "name": "@hoprnet/hopr-utils",
   "description": "HOPR-based utilities to process multiple data structures",
-<<<<<<< HEAD
-  "version": "1.93.1",
-=======
   "version": "1.94.0-next.12",
->>>>>>> 37a6ec03
   "repository": "https://github.com/hoprnet/hoprnet.git",
   "homepage": "https://hoprnet.org",
   "license": "GPL-3.0",
