{
  "name": "@hoprnet/hopr-utils",
  "description": "HOPR-based utilities to process multiple data structures",
<<<<<<< HEAD
  "version": "1.59.18",
=======
  "version": "1.60.0-next.2",
>>>>>>> 9ed3d5af
  "repository": "https://github.com/hoprnet/hoprnet.git",
  "homepage": "https://hoprnet.org",
  "license": "LGPL-3.0-only",
  "types": "lib/index.d.ts",
  "main": "lib/index.js",
  "scripts": {
    "clean": "rimraf ./lib",
    "test": "mocha --parallel",
    "dev": "yarn clean && tsc -w",
    "build": "yarn clean && tsc -p . --noEmit false",
    "prepublishOnly": "yarn build"
  },
  "files": [
    "lib/",
    "!lib/**/*.spec.*",
    "README.md",
    "package.json",
    "yarn.lock"
  ],
  "engines": {
    "node": ">=12.9.1"
  },
  "dependencies": {
    "bignumber.js": "^9.0.0",
    "libp2p-crypto": "0.18.0",
    "multiaddr": "8.1.2",
    "multihashes": "~3.1.0",
    "peer-id": "0.14.2",
    "strip-ansi": "^6.0.0"
  },
  "devDependencies": {
    "@types/mocha": "^8.2.0",
    "@types/node": "^12",
    "mocha": "^8.2.0",
    "rimraf": "^3.0.2",
    "ts-node": "^9.0.0",
    "typescript": "^4.1"
  },
  "mocha": {
    "extension": [
      "ts"
    ],
    "spec": "src/**/*.spec.ts",
    "require": "ts-node/register"
  }
}<|MERGE_RESOLUTION|>--- conflicted
+++ resolved
@@ -1,11 +1,7 @@
 {
   "name": "@hoprnet/hopr-utils",
   "description": "HOPR-based utilities to process multiple data structures",
-<<<<<<< HEAD
-  "version": "1.59.18",
-=======
   "version": "1.60.0-next.2",
->>>>>>> 9ed3d5af
   "repository": "https://github.com/hoprnet/hoprnet.git",
   "homepage": "https://hoprnet.org",
   "license": "LGPL-3.0-only",
