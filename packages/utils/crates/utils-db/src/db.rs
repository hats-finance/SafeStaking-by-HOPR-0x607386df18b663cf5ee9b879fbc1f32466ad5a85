use std::{
    fmt::{Display, Formatter},
    ops::Deref,
};

use futures_lite::stream::StreamExt;
use serde::{de::DeserializeOwned, Serialize};

use utils_types::traits::BinarySerializable;

use crate::{
    errors::{DbError, Result},
    traits::AsyncKVStorage,
};

pub struct Batch {
    pub ops: Vec<crate::traits::BatchOperation<Box<[u8]>, Box<[u8]>>>,
}

// NOTE: The LevelDB implementation's iterator needs to know the precise size of the
pub fn serialize_to_bytes<'a, S: Serialize + BinarySerializable<'a>>(s: &S) -> Result<Vec<u8>> {
    Ok(Vec::from(s.to_bytes()))
    // bincode::serialize(&s).map_err(|e| DbError::SerializationError(e.to_string()))
}

impl Batch {
    pub fn new() -> Self {
        Self {
            ops: Vec::with_capacity(10),
        }
    }

    pub fn put<U: Serialize>(&mut self, key: Key, value: U) {
        let key: Box<[u8]> = key.into();
        let value: Box<[u8]> = bincode::serialize(&value).unwrap().into_boxed_slice();

        self.ops
            .push(crate::traits::BatchOperation::put(crate::traits::Put { key, value }));
    }

    pub fn del(&mut self, key: Key) {
        let key: Box<[u8]> = key.into();

        self.ops
            .push(crate::traits::BatchOperation::del(crate::traits::Del { key }));
    }
}

#[derive(Debug, Clone)]
pub struct Key {
    key: Box<[u8]>,
}

impl Display for Key {
    fn fmt(&self, f: &mut Formatter<'_>) -> std::fmt::Result {
        write!(f, "{}", hex::encode(&self.key))
    }
}

impl Key {
    pub fn new<'a, T: Serialize + BinarySerializable<'a>>(object: &T) -> Result<Self> {
        Ok(Self { key: object.to_bytes() })
    }

    pub fn new_from_str(object: &str) -> Result<Self> {
        Ok(Self {
            key: Box::from(object.as_bytes()),
        })
    }

    pub fn new_with_prefix<'a, T: Serialize + BinarySerializable<'a>>(object: &T, prefix: &str) -> Result<Self> {
        let key = serialize_to_bytes(object)?;

        let mut result = Vec::with_capacity(prefix.len() + key.len());
        result.extend_from_slice(prefix.as_bytes().as_ref());
        result.extend_from_slice(key.as_ref());

        Ok(Self {
            key: result.into_boxed_slice(),
        })
    }

    pub fn new_bytes_with_prefix(object: &[u8], prefix: &str) -> Result<Self> {
        let mut result = Vec::with_capacity(prefix.len() + object.len());
        result.extend_from_slice(prefix.as_bytes().as_ref());
        result.extend_from_slice(object);

        Ok(Self {
            key: result.into_boxed_slice(),
        })
    }
}

impl Into<Box<[u8]>> for Key {
    fn into(self) -> Box<[u8]> {
        self.key
    }
}

impl Deref for Key {
    type Target = Box<[u8]>;

    fn deref(&self) -> &Self::Target {
        &self.key
    }
}

pub struct DB<T: AsyncKVStorage<Key = Box<[u8]>, Value = Box<[u8]>>> {
    backend: T,
}

impl<T: AsyncKVStorage<Key = Box<[u8]>, Value = Box<[u8]>>> DB<T> {
    pub fn new(backend: T) -> Self {
        Self {
            backend,
        }
    }

    pub async fn contains(&self, key: Key) -> bool {
        self.backend.contains(key.into()).await
    }

    // unused and dangerous to use, always use `contains` or `get_or_none`
    // async fn get<V: DeserializeOwned>(&self, key: Key) -> Result<V> {
    //     let key: T::Key = key.into();
    //     let db = self.backend.read().await;
    //     db.get(key.into()).await.and_then(|v| {
    //         bincode::deserialize(v.as_ref())
    //             .map_err(|e| DbError::DeserializationError(format!("during get operation: {}", e.to_string().as_str())))
    //     })
    // }

    pub async fn get_or_none<V: DeserializeOwned + std::fmt::Debug>(&self, key: Key) -> Result<Option<V>> {
        let key: T::Key = key.into();
<<<<<<< HEAD

        let db: async_lock::RwLockReadGuard<'_, T> = self.backend.read().await;
        if db.contains(key.clone()).await {
            utils_log::debug!("DB contains key");
            db.get(key.into())
=======
        self.backend.get(key.into()).await.and_then(|v| {
            bincode::deserialize(v.as_ref())
                .map_err(|e| DbError::DeserializationError(format!("during get operation: {}", e.to_string().as_str())))
        })
    }

    pub async fn get_or_none<V: DeserializeOwned>(&self, key: Key) -> Result<Option<V>> {
        let key: T::Key = key.into();

        if self.backend.contains(key.clone()).await {
            self.backend.get(key.into())
>>>>>>> e3a51940
                .await
                .and_then(|v| {
                    utils_log::debug!("DB got data");

                    match bincode::deserialize(v.as_ref()) {
                        Ok(sth) => {
                            utils_log::debug!("deserialized {:?}", sth);
                            Ok(sth)
                        }
                        Err(e) => {
                            utils_log::debug!("deserializing error {}", e.to_string().as_str());
                            Err(DbError::DeserializationError(format!(
                                "during get_or_none operation: {}",
                                e.to_string().as_str()
                            )))
                        }
                    }
                    // .map_err(|e| {})
                })
                .map(|v| Some(v))
        } else {
            Ok(None)
        }
    }

    pub async fn set<V>(&mut self, key: Key, value: &V) -> Result<Option<V>>
    where
        V: Serialize + DeserializeOwned,
    {
        let key: T::Key = key.into();
        let value: T::Value = bincode::serialize(&value)
            .map_err(|e| DbError::SerializationError(e.to_string()))?
            .into_boxed_slice();

        match self.backend.set(key, value).await? {
            Some(v) => bincode::deserialize(v.as_ref()).map(|v| Some(v)).map_err(|e| {
                DbError::DeserializationError(format!("during set operation: {}", e.to_string().as_str()))
            }),
            None => Ok(None),
        }
    }

    pub async fn remove<V: DeserializeOwned>(&mut self, key: Key) -> Result<Option<V>> {
        let key: T::Key = key.into();

        match self.backend.remove(key).await? {
            Some(v) => bincode::deserialize(v.as_ref()).map(|v| Some(v)).map_err(|e| {
                DbError::DeserializationError(format!("during remove operation: {}", e.to_string().as_str()))
            }),
            None => Ok(None),
        }
    }

    pub async fn get_more<V: Serialize + DeserializeOwned>(
        &self,
        prefix: Box<[u8]>,
        suffix_size: u32,
        filter: &dyn Fn(&V) -> bool,
    ) -> Result<Vec<V>> {
        let mut output = Vec::new();

        let mut data_stream = Box::into_pin(self.backend.iterate(prefix, suffix_size)?);

        // fail fast for the first value that cannot be deserialized
        while let Some(value) = data_stream.next().await {
            let value =
                bincode::deserialize::<V>(value?.as_ref()).map_err(|e| DbError::DeserializationError(e.to_string()))?;

            if (*filter)(&value) {
                output.push(value);
            }
        }

        Ok(output)
    }

    pub async fn batch(&mut self, batch: Batch, wait_for_write: bool) -> Result<()> {
        self.backend.batch(batch.ops, wait_for_write).await
    }
}

#[cfg(test)]
mod tests {
    use super::*;
    use crate::errors::DbError;
    use crate::traits::MockAsyncKVStorage;
    use mockall::predicate;
    use serde::Deserialize;
    use utils_types::traits::BinarySerializable;

    #[derive(Debug, Clone, PartialEq, Eq, Serialize, Deserialize)]
    struct TestKey {
        v: u8,
    }

    impl BinarySerializable<'_> for TestKey {
        const SIZE: usize = 1;

        /// Deserializes the type from a binary blob.
        fn from_bytes(data: &[u8]) -> utils_types::errors::Result<Self> {
            if data.len() != Self::SIZE {
                Err(utils_types::errors::GeneralError::InvalidInput)
            } else {
                Ok(Self { v: data[0] })
            }
        }

        /// Serializes the type into a fixed size binary blob.
        fn to_bytes(&self) -> Box<[u8]> {
            Box::new([self.v])
        }
    }

    #[derive(Debug, Clone, PartialEq, Eq, Serialize, Deserialize)]
    struct TestValue {
        v: String,
    }

    #[async_std::test]
    async fn test_db_contains_serializes_correctly() {
        let key = TestKey { v: 1 };

        let expected = bincode::serialize(&key).unwrap().into_boxed_slice();

        let mut backend = MockAsyncKVStorage::new();
        backend
            .expect_contains()
            .with(predicate::eq(expected.clone()))
            .return_const(true);

        let db = DB::new(backend);

        assert!(db.contains(Key::new(&key).ok().unwrap()).await)
    }

    #[async_std::test]
    async fn test_db_get_serializes_correctly_and_succeeds_if_a_value_is_available() {
        let key = TestKey { v: 1 };
        let value = TestValue { v: "value".to_string() };

        let expected_key = bincode::serialize(&key).unwrap().into_boxed_slice();
        let ser_value: Result<Box<[u8]>> = Ok(bincode::serialize(&value).unwrap().into_boxed_slice());

        let mut backend = MockAsyncKVStorage::new();
        backend
            .expect_get()
            .with(predicate::eq(expected_key.clone()))
            .return_once(move |_| ser_value);

        let db = DB::new(backend);

        assert_eq!(db.get::<TestValue>(Key::new(&key).ok().unwrap()).await, Ok(value))
    }

    #[async_std::test]
    async fn test_db_get_serializes_correctly_and_fails_if_a_value_is_unavailable() {
        let key = TestKey { v: 1 };

        let expected_key = bincode::serialize(&key).unwrap().into_boxed_slice();

        let mut backend = MockAsyncKVStorage::new();
        backend
            .expect_get()
            .with(predicate::eq(expected_key.clone()))
            .return_once(|_| -> Result<Box<[u8]>> { Err(DbError::NotFound) });

        let db = DB::new(backend);

        assert_eq!(
            db.get::<TestValue>(Key::new(&key).ok().unwrap()).await,
            Err(DbError::NotFound)
        )
    }

    #[async_std::test]
    async fn test_db_set_serializes_correctly_and_sets_the_value() {
        let key = TestKey { v: 1 };
        let value = TestValue { v: "value".to_string() };

        let expected_key = bincode::serialize(&key).unwrap().into_boxed_slice();
        let expected_value = bincode::serialize(&value).unwrap().into_boxed_slice();

        let mut backend = MockAsyncKVStorage::new();
        backend
            .expect_set()
            .with(
                predicate::eq(expected_key.clone()),
                predicate::eq(expected_value.clone()),
            )
            .return_once(|_, _| Ok(None));

        let mut db = DB::new(backend);

        assert_eq!(db.set(Key::new(&key).ok().unwrap(), &value).await, Ok(None))
    }

    #[async_std::test]
    async fn test_db_set_serializes_correctly_and_fails_if_a_value_is_unavailable() {
        let key = TestKey { v: 1 };
        let value = TestValue { v: "value".to_string() };

        let expected_key = bincode::serialize(&key).unwrap().into_boxed_slice();
        let expected_value = bincode::serialize(&value).unwrap().into_boxed_slice();

        let mut backend = MockAsyncKVStorage::new();
        backend
            .expect_set()
            .with(
                predicate::eq(expected_key.clone()),
                predicate::eq(expected_value.clone()),
            )
            .return_once(|_, _| Err(DbError::NotFound));

        let mut db = DB::new(backend);

        assert_eq!(
            db.set(Key::new(&key).ok().unwrap(), &value).await,
            Err(DbError::NotFound)
        )
    }

    #[async_std::test]
    async fn test_db_set_serializes_correctly_and_returns_evicted_value_if_it_was_available() {
        let key = TestKey { v: 1 };
        let value = TestValue { v: "value".to_string() };
        let evicted = TestValue {
            v: "evicted".to_string(),
        };

        let expected_key = bincode::serialize(&key).unwrap().into_boxed_slice();
        let expected_value = bincode::serialize(&value).unwrap().into_boxed_slice();
        let evicted_value = bincode::serialize(&evicted).unwrap().into_boxed_slice();

        let mut backend = MockAsyncKVStorage::new();
        backend
            .expect_set()
            .with(
                predicate::eq(expected_key.clone()),
                predicate::eq(expected_value.clone()),
            )
            .return_once(move |_, _| Ok(Some(evicted_value)));

        let mut db = DB::new(backend);

        assert_eq!(db.set(Key::new(&key).ok().unwrap(), &value).await, Ok(Some(evicted)))
    }

    #[async_std::test]
    async fn test_db_remove_serializes_correctly_and_succeeds_without_evictions() {
        let key = TestKey { v: 1 };

        let expected_key = bincode::serialize(&key).unwrap().into_boxed_slice();

        let mut backend = MockAsyncKVStorage::new();
        backend
            .expect_remove()
            .with(predicate::eq(expected_key.clone()))
            .return_once(move |_| Ok(None));

        let mut db = DB::new(backend);

        assert_eq!(db.remove::<TestValue>(Key::new(&key).ok().unwrap()).await, Ok(None))
    }

    #[async_std::test]
    async fn test_db_remove_serializes_correctly_and_fails_if_the_underlying_layer_fails() {
        let key = TestKey { v: 1 };

        let expected_key = bincode::serialize(&key).unwrap().into_boxed_slice();

        let mut backend = MockAsyncKVStorage::new();
        backend
            .expect_remove()
            .with(predicate::eq(expected_key.clone()))
            .return_once(move |_| Err(DbError::NotFound));

        let mut db = DB::new(backend);

        assert_eq!(
            db.remove::<TestValue>(Key::new(&key).ok().unwrap()).await,
            Err(DbError::NotFound)
        )
    }

    #[async_std::test]
    async fn test_db_remove_serializes_correctly_and_returns_evicted_value_if_it_was_available() {
        let key = TestKey { v: 1 };
        let evicted = TestValue {
            v: "evicted".to_string(),
        };

        let expected_key = bincode::serialize(&key).unwrap().into_boxed_slice();
        let evicted_value = bincode::serialize(&evicted).unwrap().into_boxed_slice();

        let mut backend = MockAsyncKVStorage::new();
        backend
            .expect_remove()
            .with(predicate::eq(expected_key.clone()))
            .return_once(move |_| Ok(Some(evicted_value)));

        let mut db = DB::new(backend);

        assert_eq!(db.remove(Key::new(&key).ok().unwrap()).await, Ok(Some(evicted)))
    }
}<|MERGE_RESOLUTION|>--- conflicted
+++ resolved
@@ -132,25 +132,10 @@
 
     pub async fn get_or_none<V: DeserializeOwned + std::fmt::Debug>(&self, key: Key) -> Result<Option<V>> {
         let key: T::Key = key.into();
-<<<<<<< HEAD
-
-        let db: async_lock::RwLockReadGuard<'_, T> = self.backend.read().await;
-        if db.contains(key.clone()).await {
+
+        if self.backend.contains(key.clone()).await {
             utils_log::debug!("DB contains key");
-            db.get(key.into())
-=======
-        self.backend.get(key.into()).await.and_then(|v| {
-            bincode::deserialize(v.as_ref())
-                .map_err(|e| DbError::DeserializationError(format!("during get operation: {}", e.to_string().as_str())))
-        })
-    }
-
-    pub async fn get_or_none<V: DeserializeOwned>(&self, key: Key) -> Result<Option<V>> {
-        let key: T::Key = key.into();
-
-        if self.backend.contains(key.clone()).await {
             self.backend.get(key.into())
->>>>>>> e3a51940
                 .await
                 .and_then(|v| {
                     utils_log::debug!("DB got data");
