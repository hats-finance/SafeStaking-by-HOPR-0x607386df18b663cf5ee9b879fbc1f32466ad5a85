pub mod metrics;

#[cfg(feature = "wasm")]
pub mod wasm {
    use wasm_bindgen::prelude::wasm_bindgen;

    // When the `wee_alloc` feature is enabled, use `wee_alloc` as the global allocator.
    #[cfg(feature = "wee_alloc")]
    #[global_allocator]
    static ALLOC: wee_alloc::WeeAlloc = wee_alloc::WeeAlloc::INIT;

<<<<<<< HEAD
#[allow(dead_code)]
#[wasm_bindgen]
pub fn utils_metrics_set_panic_hook() {
    // When the `console_error_panic_hook` feature is enabled, we can call the
    // `set_panic_hook` function at least once during initialization, and then
    // we will get better error messages if our code ever panics.
    //
    // For more details see
    // https://github.com/rustwasm/console_error_panic_hook#readme
    #[cfg(feature = "console_error_panic_hook")]
    console_error_panic_hook::set_once();
=======
    #[allow(dead_code)]
    #[wasm_bindgen]
    pub fn set_panic_hook() {
        // When the `console_error_panic_hook` feature is enabled, we can call the
        // `set_panic_hook` function at least once during initialization, and then
        // we will get better error messages if our code ever panics.
        //
        // For more details see
        // https://github.com/rustwasm/console_error_panic_hook#readme
        #[cfg(feature = "console_error_panic_hook")]
        console_error_panic_hook::set_once();
    }
>>>>>>> eff89849
}<|MERGE_RESOLUTION|>--- conflicted
+++ resolved
@@ -9,22 +9,9 @@
     #[global_allocator]
     static ALLOC: wee_alloc::WeeAlloc = wee_alloc::WeeAlloc::INIT;
 
-<<<<<<< HEAD
-#[allow(dead_code)]
-#[wasm_bindgen]
-pub fn utils_metrics_set_panic_hook() {
-    // When the `console_error_panic_hook` feature is enabled, we can call the
-    // `set_panic_hook` function at least once during initialization, and then
-    // we will get better error messages if our code ever panics.
-    //
-    // For more details see
-    // https://github.com/rustwasm/console_error_panic_hook#readme
-    #[cfg(feature = "console_error_panic_hook")]
-    console_error_panic_hook::set_once();
-=======
     #[allow(dead_code)]
     #[wasm_bindgen]
-    pub fn set_panic_hook() {
+    pub fn utils_metric_set_panic_hook() {
         // When the `console_error_panic_hook` feature is enabled, we can call the
         // `set_panic_hook` function at least once during initialization, and then
         // we will get better error messages if our code ever panics.
@@ -34,5 +21,4 @@
         #[cfg(feature = "console_error_panic_hook")]
         console_error_panic_hook::set_once();
     }
->>>>>>> eff89849
 }