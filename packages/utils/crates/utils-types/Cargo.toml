[package]
name = "utils-types"
version = "0.2.4"
authors = ["HOPR Association <tech@hoprnet.org>"]
edition = "2021"
description = "Generic types used through the entire code base"
homepage = "https://hoprnet.org/"
repository = "https://github.com/hoprnet/hoprnet"
license = "GPL-3.0-only"

[lib]
crate-type = ["cdylib", "rlib"]

[dependencies]
bincode = "1.3.3"
console_error_panic_hook = { version = "0.1.7", optional = true }
enum-iterator = "1.4.1"
ethnum = { version = "1.3.2", features = ["serde"] }
getrandom = { workspace = true }
hex = "0.4"
<<<<<<< HEAD
js-sys = { version = "0.3", optional = true}
libp2p-identity = { workspace = true, features = ["secp256k1", "peerid"] }
=======
primitive-types = "0.12.1"
js-sys = { workspace = true, optional = true }
libp2p-identity = { workspace = true }
>>>>>>> e4f32fb7
serde = { version = "1.0", features = ["derive"] }
thiserror = "1.0"
wasm-bindgen = { workspace = true, optional = true }

utils-log = { path = "../../../utils/crates/utils-log", default-features = false }
utils-misc = { path = "../../../utils/crates/utils-misc", default-features = false }

[dev-dependencies]
hex-literal = "0.4"

[target.'cfg(not(target_arch = "wasm32"))'.build-dependencies]
wasm-pack = { workspace = true }
wasm-opt = { workspace = true }

[package.metadata.wasm-pack.profile.dev]
wasm-opt = false

[package.metadata.wasm-pack.profile.release]
wasm-opt = ['-O', '--enable-reference-types']

[features]
default = ["console_error_panic_hook", "wasm"]
wasm = ["dep:wasm-bindgen", "dep:js-sys", "getrandom/js", "utils-log/wasm", "utils-misc/wasm" ]
console_error_panic_hook = [ "dep:console_error_panic_hook" ]<|MERGE_RESOLUTION|>--- conflicted
+++ resolved
@@ -18,14 +18,9 @@
 ethnum = { version = "1.3.2", features = ["serde"] }
 getrandom = { workspace = true }
 hex = "0.4"
-<<<<<<< HEAD
-js-sys = { version = "0.3", optional = true}
-libp2p-identity = { workspace = true, features = ["secp256k1", "peerid"] }
-=======
 primitive-types = "0.12.1"
 js-sys = { workspace = true, optional = true }
 libp2p-identity = { workspace = true }
->>>>>>> e4f32fb7
 serde = { version = "1.0", features = ["derive"] }
 thiserror = "1.0"
 wasm-bindgen = { workspace = true, optional = true }
