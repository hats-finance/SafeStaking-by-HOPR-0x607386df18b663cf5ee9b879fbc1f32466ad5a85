{
  "name": "@hoprnet/hopr-core",
<<<<<<< HEAD
  "version": "1.69.0",
=======
  "version": "1.69.0-next.53",
>>>>>>> fb13c670
  "description": "Privacy-preserving messaging protocol with incentivations for relay operators",
  "repository": "https://github.com/hoprnet/hoprnet.git",
  "homepage": "https://hoprnet.org",
  "license": "GPL-3.0-only",
  "keywords": [
    "privacy",
    "web3",
    "messaging"
  ],
  "main": "lib/index.js",
  "types": "lib/index.d.ts",
  "engines": {
    "node": "14",
    "yarn": "1"
  },
  "scripts": {
    "clean": "rimraf ./lib",
    "build": "yarn clean && tsc -p .",
    "test": "yarn testOnce",
    "testOnce": "node --trace-warnings --unhandled-rejections=strict node_modules/.bin/mocha --reporter=tap --full-trace --exit",
    "prepublishOnly": "yarn build"
  },
  "files": [
    "lib",
    "!**/*.spec.ts",
    "!**/*.spec.d.ts",
    "!**/*.spec.js",
    "!**/*.spec.js.map"
  ],
  "dependencies": {
<<<<<<< HEAD
    "@hoprnet/hopr-connect": "0.2.12",
    "@hoprnet/hopr-core-ethereum": "1.69.0",
    "@hoprnet/hopr-utils": "1.69.0",
=======
    "@hoprnet/hopr-connect": "0.2.21",
    "@hoprnet/hopr-core-ethereum": "1.69.0-next.53",
    "@hoprnet/hopr-utils": "1.69.0-next.53",
>>>>>>> fb13c670
    "abort-controller": "^3.0.0",
    "bn.js": "5.2.0",
    "chalk": "~4.1.0",
    "debug": "^4.3.1",
    "futoin-hkdf": "~1.3.2",
    "heap-js": "^2.1.2",
    "it-pipe": "^1.1.0",
    "leveldown": "~5.6.0",
    "levelup": "~4.4.0",
    "libp2p": "0.30",
    "libp2p-crypto": "0.19.0",
    "libp2p-kad-dht": "0.21.0",
    "libp2p-mplex": "0.10.2",
    "libp2p-noise": "^2.0.4",
    "multiaddr": "8.1.2",
    "multihashes": "3.1.2",
    "peer-id": "0.14.3",
    "read": "~1.0.7",
    "rlp": "~2.2.6",
    "secp256k1": "~4.0.2"
  },
  "devDependencies": {
<<<<<<< HEAD
    "@hoprnet/hopr-core-connector-interface": "1.69.0",
    "@hoprnet/hopr-demo-seeds": "1.69.0",
    "@hoprnet/hopr-ethereum": "1.69.0",
    "@hoprnet/hopr-testing": "1.69.0",
=======
    "@hoprnet/hopr-core-connector-interface": "1.69.0-next.53",
    "@hoprnet/hopr-demo-seeds": "1.69.0-next.53",
    "@hoprnet/hopr-ethereum": "1.69.0-next.53",
    "@hoprnet/hopr-testing": "1.69.0-next.53",
>>>>>>> fb13c670
    "@types/chai-as-promised": "^7.1.3",
    "@types/debug": "^4.1.5",
    "@types/err-code": "^2.0.0",
    "@types/leveldown": "^4.0.2",
    "@types/levelup": "^4.3.0",
    "@types/memdown": "^3.0.0",
    "@types/mocha": "^8.2.0",
    "@types/node": "14",
    "@types/read": "^0.0.28",
    "@types/secp256k1": "~4.0.1",
    "@types/sinon": "^9.0.8",
    "chai": "^4.2.0",
    "chai-as-promised": "^7.1.1",
    "libp2p-tcp": "0.15",
    "memdown": "^5.1.0",
    "mocha": "^8.2.1",
    "rimraf": "^3.0.2",
    "sinon": "^9.0.8",
    "typescript": "^4.1"
  },
  "mocha": {
    "extension": [
      "ts"
    ],
    "spec": "**/*.spec.ts",
    "require": [
      "ts-node/register",
      "test.mocha.ts"
    ]
  },
  "publishConfig": {
    "access": "public"
  }
}<|MERGE_RESOLUTION|>--- conflicted
+++ resolved
@@ -1,10 +1,6 @@
 {
   "name": "@hoprnet/hopr-core",
-<<<<<<< HEAD
   "version": "1.69.0",
-=======
-  "version": "1.69.0-next.53",
->>>>>>> fb13c670
   "description": "Privacy-preserving messaging protocol with incentivations for relay operators",
   "repository": "https://github.com/hoprnet/hoprnet.git",
   "homepage": "https://hoprnet.org",
@@ -35,15 +31,9 @@
     "!**/*.spec.js.map"
   ],
   "dependencies": {
-<<<<<<< HEAD
-    "@hoprnet/hopr-connect": "0.2.12",
+    "@hoprnet/hopr-connect": "0.2.21",
     "@hoprnet/hopr-core-ethereum": "1.69.0",
     "@hoprnet/hopr-utils": "1.69.0",
-=======
-    "@hoprnet/hopr-connect": "0.2.21",
-    "@hoprnet/hopr-core-ethereum": "1.69.0-next.53",
-    "@hoprnet/hopr-utils": "1.69.0-next.53",
->>>>>>> fb13c670
     "abort-controller": "^3.0.0",
     "bn.js": "5.2.0",
     "chalk": "~4.1.0",
@@ -66,17 +56,10 @@
     "secp256k1": "~4.0.2"
   },
   "devDependencies": {
-<<<<<<< HEAD
     "@hoprnet/hopr-core-connector-interface": "1.69.0",
     "@hoprnet/hopr-demo-seeds": "1.69.0",
     "@hoprnet/hopr-ethereum": "1.69.0",
     "@hoprnet/hopr-testing": "1.69.0",
-=======
-    "@hoprnet/hopr-core-connector-interface": "1.69.0-next.53",
-    "@hoprnet/hopr-demo-seeds": "1.69.0-next.53",
-    "@hoprnet/hopr-ethereum": "1.69.0-next.53",
-    "@hoprnet/hopr-testing": "1.69.0-next.53",
->>>>>>> fb13c670
     "@types/chai-as-promised": "^7.1.3",
     "@types/debug": "^4.1.5",
     "@types/err-code": "^2.0.0",
