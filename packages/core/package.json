--- conflicted
+++ resolved
@@ -1,10 +1,6 @@
 {
   "name": "@hoprnet/hopr-core",
-<<<<<<< HEAD
-  "version": "1.93.4-next.9",
-=======
   "version": "1.93.3",
->>>>>>> 273cedbc
   "description": "Privacy-preserving messaging protocol with incentivations for relay operators",
   "repository": "https://github.com/hoprnet/hoprnet.git",
   "homepage": "https://hoprnet.org",
