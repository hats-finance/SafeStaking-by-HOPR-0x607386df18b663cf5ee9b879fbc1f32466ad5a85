import HoprCoreEthereum, { type ChannelEntry } from '@hoprnet/hopr-core-ethereum'
import { type AcknowledgedTicket, ChannelStatus, debug, RS_ChannelEntry } from '@hoprnet/hopr-utils'
import BN from 'bn.js'

const log = debug('hopr-core:channel-strategy')

// Required to use with Node.js with ES, see https://docs.rs/getrandom/latest/getrandom/#nodejs-es-module-support
import { webcrypto } from 'node:crypto'
// @ts-ignore
globalThis.crypto = webcrypto

import {
  PromiscuousStrategy,
  PassiveStrategy,
  RandomStrategy,
  StrategyTickResult,
  Balance,
  BalanceType,
  core_strategy_set_panic_hook
} from '../lib/core_strategy.js'
import { CHECK_TIMEOUT } from './constants.js'

core_strategy_set_panic_hook()

type RustStrategyInterface = PromiscuousStrategy | PassiveStrategy | RandomStrategy
const STRATEGIES = ['passive', 'promiscuous', 'random']
export type Strategy = typeof STRATEGIES[number]

export function isStrategy(str: string): str is Strategy {
  return STRATEGIES.includes(str)
}

export class OutgoingChannelStatus {
  peer_id: string
  stake_str: string
  status: ChannelStatus
}

/**
 * Staked nodes will likely want to automate opening and closing of channels. By
 * implementing the following interface, they can decide how to allocate their
 * stake to best attract traffic with a useful channel graph.
 *
 * Implementors should bear in mind:
 * - Churn is expensive
 * - Path finding will prefer high stakes, and high availability of nodes.
 */
export interface ChannelStrategyInterface {
  name: string

  configure(settings: any)

  tick(
    balance: BN,
    network_peer_ids: Iterator<string>,
    outgoing_channel: OutgoingChannelStatus[],
    peer_quality: (string) => number
  ): StrategyTickResult

  onChannelWillClose(channel: ChannelEntry)
  onWinningTicket(t: AcknowledgedTicket)
  shouldCommitToChannel(c: ChannelEntry): boolean

  tickInterval: number
}

/*
 * Saves duplication of 'normal' behaviour.
 *
 * At present this does not take gas into consideration.
 */
/*
export abstract class SaneDefaults {
  async onWinningTicket(ackTicket: AcknowledgedTicket) {
    const counterparty = ackTicket.signer
    log(`auto redeeming tickets in channel to ${counterparty.toPeerId().toString()}`)
    await HoprCoreEthereum.instance.redeemTicketsInChannelByCounterparty(counterparty)
  }

  async onChannelWillClose(channel: ChannelEntry) {
    const chain = HoprCoreEthereum.instance;
    const counterparty = channel.source
    const selfPubKey = chain.getPublicKey()
    if (!counterparty.eq(selfPubKey)) {
      log(`auto redeeming tickets in channel to ${counterparty.toPeerId().toString()}`)
      try {
        await chain.redeemTicketsInChannel(channel)
      } catch (err) {
        log(`Could not redeem tickets in channel ${channel.getId().toHex()}`, err)
      }
    }
  }

  shouldCommitToChannel(c: ChannelEntry): boolean {
    log(`committing to channel ${c.getId().toHex()}`)
    return true
  }

  tickInterval = CHECK_TIMEOUT
}
*/

/**
  Temporary wrapper class before we migrate rest of the core to use Rust exported types (before we migrate everything to Rust!)
 */
class RustStrategyWrapper<T extends RustStrategyInterface> implements ChannelStrategyInterface {
  constructor(private strategy: T) {}

  configure(settings: any) {
    this.strategy.configure(settings)
  }

  tick(
    balance: BN,
    network_peer_ids: Iterator<string>,
    outgoing_channels: OutgoingChannelStatus[],
    peer_quality: (string) => number
  ): StrategyTickResult {
    return this.strategy.tick(
      new Balance(balance.toString(), BalanceType.HOPR),
      network_peer_ids,
      outgoing_channels,
      peer_quality
    )
  }

  get name() {
    return this.strategy.name
  }

  tickInterval: number = CHECK_TIMEOUT

  onChannelWillClose(channel: ChannelEntry) {}

  onWinningTicket(t: AcknowledgedTicket) {}

  shouldCommitToChannel(_c: ChannelEntry): boolean {
<<<<<<< HEAD
    let ce: RS_ChannelEntry = new ChannelEntry()
=======
    let ce: RS_ChannelEntry = {
      source: Pub
    }
>>>>>>> a971155b

    return this.strategy.should_commit_to_channel(ce)
  }
}

export class StrategyFactory {
  public static getStrategy(strategy: Strategy): ChannelStrategyInterface {
    switch (strategy) {
      case 'promiscuous':
        return new RustStrategyWrapper(new PromiscuousStrategy())
      case 'random':
        log(`error: random strategy not implemented, falling back to 'passive'.`)
      case 'passive':
      default:
        return new RustStrategyWrapper(new PassiveStrategy())
    }
  }
}<|MERGE_RESOLUTION|>--- conflicted
+++ resolved
@@ -135,13 +135,6 @@
   onWinningTicket(t: AcknowledgedTicket) {}
 
   shouldCommitToChannel(_c: ChannelEntry): boolean {
-<<<<<<< HEAD
-    let ce: RS_ChannelEntry = new ChannelEntry()
-=======
-    let ce: RS_ChannelEntry = {
-      source: Pub
-    }
->>>>>>> a971155b
 
     return this.strategy.should_commit_to_channel(ce)
   }
