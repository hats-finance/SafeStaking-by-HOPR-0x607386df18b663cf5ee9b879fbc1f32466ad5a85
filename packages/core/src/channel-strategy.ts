--- conflicted
+++ resolved
@@ -26,12 +26,8 @@
 import { ChannelStatus } from '@hoprnet/hopr-utils'
 
 const STRATEGIES = ['passive', 'promiscuous', 'random']
-<<<<<<< HEAD
-export type Strategy = typeof STRATEGIES[number]
-=======
 export type Strategy = (typeof STRATEGIES)[number]
 
->>>>>>> 37a6ec03
 export function isStrategy(str: string): str is Strategy {
   return STRATEGIES.includes(str)
 }
