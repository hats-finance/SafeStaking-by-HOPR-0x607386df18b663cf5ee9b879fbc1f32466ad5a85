--- conflicted
+++ resolved
@@ -388,24 +388,9 @@
     // subscribe so we can process channel close events
     connector.indexer.on('own-channel-updated', this.onOwnChannelUpdated.bind(this))
 
-<<<<<<< HEAD
-=======
     // subscribe so we can process channel ticket redeemed events
     connector.indexer.on('ticket-redeemed', this.onTicketRedeemed.bind(this))
 
-    let strategy: ChannelStrategyInterface
-    if (isStrategy(this.cfg.strategy.name)) {
-      strategy = StrategyFactory.getStrategy(this.cfg.strategy.name, this)
-      strategy.configure({
-        auto_redeem_tickets: this.cfg.strategy.auto_redeem_tickets,
-        max_channels: this.cfg.strategy.max_auto_channels ?? undefined
-      })
-    } else {
-      strategy = StrategyFactory.getStrategy('passive', this)
-    }
-    this.setChannelStrategy(strategy)
-
->>>>>>> 0ea70c36
     log('announcing done, strategy interval')
     this.startPeriodicStrategyCheck()
 
