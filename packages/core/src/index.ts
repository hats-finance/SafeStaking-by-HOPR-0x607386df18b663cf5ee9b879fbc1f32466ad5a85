--- conflicted
+++ resolved
@@ -86,15 +86,78 @@
   public initializedWithOptions: HoprOptions
 
 
-<<<<<<< HEAD
-  private constructor(
-      options: HoprOptions, 
-      public db: LevelUp,
-      public paymentChannels:Chain, 
-      public id: PeerId,
-      public addresses: Multiaddr[]
-  ) {
-    super({
+  /**
+   * @constructor
+   *
+   * @param _options
+   * @param provider
+   */
+  private constructor(options: HoprOptions, public _libp2p: LibP2P, public db: LevelUp, public paymentChannels: Chain) {
+    super()
+    this._libp2p.on('peer:connect', (peer: PeerInfo) => {
+      this.emit('hopr:peer:connection', peer.id)
+    })
+
+    // TODO remove - required by LibP2P
+    this.peerInfo = new PeerInfo(this.id)
+    this.multiaddrs.forEach(ma => this.peerInfo.multiaddrs.add(ma))
+
+
+    this.initializedWithOptions = options
+    this.output = (arr: Uint8Array) => {
+      this.emit('hopr:message', arr)
+      if (options.output){
+        log('DEPRECATED: options.output is replaced with a hopr:message event')
+        options.output(arr)
+      }
+    }
+    this.bootstrapServers = options.bootstrapServers || []
+    this.isBootstrapNode = options.bootstrapNode || false
+    
+    this._interactions = new Interactions(
+        this,
+        (conn: Connection) => this._network.crawler.handleCrawlRequest(conn),
+        (remotePeer: PeerId) => this._network.heartbeat.emit('beat', remotePeer)
+    )
+    this._network = new Network(this._libp2p, this._interactions, options)
+
+    verbose('# STARTED NODE')
+    verbose('ID', this.id.toB58String())
+    verbose('Protocol version', VERSION)
+    this._debug = options.debug
+  }
+
+  /**
+   * Creates a new node
+   * This is necessary as some of the constructor for the node needs to be
+   * asynchronous..
+   *
+   * @param options the parameters
+   */
+  public static async create<CoreConnector extends HoprCoreConnector>(options: HoprOptions): Promise<Hopr<CoreConnector>> {
+    const Connector = options.connector ?? HoprCoreEthereum
+    const db = Hopr.openDatabase(options, Connector.constants.CHAIN_NAME, Connector.constants.NETWORK)
+    const id = await getPeerId(options, db)
+    const addresses = await getAddrs(id, options)
+
+    if (
+      !options.debug &&
+      !options.bootstrapNode &&
+      (options.bootstrapServers == null || options.bootstrapServers.length == 0)
+    ) {
+      throw Error(`Cannot start node without a bootstrap server`)
+    }
+
+    let connector = (await Connector.create(db, id.privKey.marshal(), {
+      provider: options.provider,
+      debug: options.debug
+    })) as CoreConnector
+
+    verbose('Created connector, now creating node')
+
+    const libp2p = await LibP2P.create({
+      peerInfo: options.peerInfo,
+
       // Disable libp2p-switch protections for the moment
       switch: {
         denyTTL: 1,
@@ -120,116 +183,8 @@
           enabled: false
         }
       }
-=======
-  /**
-   * @constructor
-   *
-   * @param _options
-   * @param provider
-   */
-  private constructor(options: HoprOptions, public _libp2p: LibP2P, public db: LevelUp, public paymentChannels: Chain) {
-    super()
-    this._libp2p.on('peer:connect', (peer: PeerInfo) => {
-      this.emit('hopr:peer:connection', peer.id)
->>>>>>> 103bb3fa
-    })
-
-    // TODO remove - required by LibP2P
-    this.peerInfo = new PeerInfo(this.id)
-    this.multiaddrs.forEach(ma => this.peerInfo.multiaddrs.add(ma))
-
-
-    this.initializedWithOptions = options
-    this.output = (arr: Uint8Array) => {
-      this.emit('hopr:message', arr)
-      if (options.output){
-        log('DEPRECATED: options.output is replaced with a hopr:message event')
-        options.output(arr)
-      }
-    }
-    this.bootstrapServers = options.bootstrapServers || []
-    this.isBootstrapNode = options.bootstrapNode || false
-    
-    this._interactions = new Interactions(
-        this,
-        (conn: Connection) => this._network.crawler.handleCrawlRequest(conn),
-        (remotePeer: PeerId) => this._network.heartbeat.emit('beat', remotePeer)
-    )
-    this._network = new Network(this._libp2p, this._interactions, options)
-
-    verbose('# STARTED NODE')
-<<<<<<< HEAD
-    verbose('ID', this.id.toB58String())
-=======
-    verbose('ID', this._libp2p.peerInfo.id.toB58String())
->>>>>>> 103bb3fa
-    verbose('Protocol version', VERSION)
-    this._debug = options.debug
-  }
-
-  /**
-   * Creates a new node
-   * This is necessary as some of the constructor for the node needs to be
-   * asynchronous..
-   *
-   * @param options the parameters
-   */
-  public static async create<CoreConnector extends HoprCoreConnector>(options: HoprOptions): Promise<Hopr<CoreConnector>> {
-    const Connector = options.connector ?? HoprCoreEthereum
-    const db = Hopr.openDatabase(options, Connector.constants.CHAIN_NAME, Connector.constants.NETWORK)
-    const id = await getPeerId(options, db)
-    const addresses = await getAddrs(id, options)
-
-    if (
-      !options.debug &&
-      !options.bootstrapNode &&
-      (options.bootstrapServers == null || options.bootstrapServers.length == 0)
-    ) {
-      throw Error(`Cannot start node without a bootstrap server`)
-    }
-
-    let connector = (await Connector.create(db, id.privKey.marshal(), {
-      provider: options.provider,
-      debug: options.debug
-    })) as CoreConnector
-
-    verbose('Created connector, now creating node')
-<<<<<<< HEAD
-    let node = new Hopr<CoreConnector>(options, db, connector, id, addresses)
-    return await node.start()
-=======
-
-    const libp2p = await LibP2P.create({
-      peerInfo: options.peerInfo,
-
-      // Disable libp2p-switch protections for the moment
-      switch: {
-        denyTTL: 1,
-        denyAttempts: Infinity
-      },
-      // The libp2p modules for this libp2p bundle
-      modules: {
-        transport: [TCP],
-        streamMuxer: [MPLEX],
-        connEncryption: [SECIO],
-        dht: KadDHT
-      },
-      config: {
-        transport: {
-          TCP: {
-            bootstrapServers: options.bootstrapServers
-          }
-        },
-        dht: {
-          enabled: true
-        },
-        relay: {
-          enabled: false
-        }
-      }
     })
     return await new Hopr<CoreConnector>(options, libp2p, db, connector).start()
->>>>>>> 103bb3fa
   }
 
   /**
@@ -239,11 +194,7 @@
    */
   private async connectToBootstrapServers(): Promise<void> {
     const potentialBootstrapServers = this.bootstrapServers.filter(
-<<<<<<< HEAD
       (addr: Multiaddr) => addr.getPeerId() != this.peerInfo.id.toB58String()
-=======
-      (addr: PeerInfo) => !addr.id.equals(this._libp2p.peerInfo.id)
->>>>>>> 103bb3fa
     )
 
     if (potentialBootstrapServers.length == 0) {
@@ -257,13 +208,8 @@
     }
 
     const results = await Promise.all(
-<<<<<<< HEAD
       potentialBootstrapServers.map((addr: Multiaddr) =>
-        this.dial(addr).then(
-=======
-      potentialBootstrapServers.map((addr: PeerInfo) =>
         this._libp2p.dial(addr).then(
->>>>>>> 103bb3fa
           () => true,
           () => false
         )
