--- conflicted
+++ resolved
@@ -1,27 +1,15 @@
-<<<<<<< HEAD
 import { debug, expandVars, HoprDB, PublicKey } from "@hoprnet/hopr-utils";
 import HoprCoreEthereum from '@hoprnet/hopr-core-ethereum'
 import { expect } from "chai";
 import PeerId from "peer-id";
 import sinon from "sinon";
 import Hopr, { HoprOptions, resolveEnvironment, VERSION } from "."
-=======
-import { debug, HoprDB, PublicKey } from '@hoprnet/hopr-utils'
-import { expect } from 'chai'
-import PeerId from 'peer-id'
-import sinon from 'sinon'
-import Hopr, { HoprOptions, resolveEnvironment, VERSION } from '.'
->>>>>>> 0ca94ba7
 
 const log = debug('hopr-core:test:index')
 
 describe('hopr controller ', async function () {
-<<<<<<< HEAD
 
   let peerId: PeerId, db: HoprDB, chain: HoprCoreEthereum, options: HoprOptions;
-=======
-  let peerId: PeerId, db: HoprDB, options: HoprOptions
->>>>>>> 0ca94ba7
   beforeEach(async function () {
     peerId = await PeerId.create({ keyType: 'secp256k1', bits: 256 })
     options = new HoprOptions(resolveEnvironment('master-xdai'))
@@ -47,11 +35,7 @@
 
   it('should start a hopr node properly', async function () {
     log('Starting hopr node...')
-<<<<<<< HEAD
     const node = new Hopr(peerId, db, chain, options);
-=======
-    const node = new Hopr(peerId, db, options)
->>>>>>> 0ca94ba7
     log('Node started with Id', node.getId().toB58String())
     expect(node instanceof Hopr)
   })
