--- conflicted
+++ resolved
@@ -5,17 +5,10 @@
   type ChainOptions,
   type ResolvedNetwork,
   type Network
-<<<<<<< HEAD
 } from '../lib/core_hopr.js'
 core_hopr_initialize_crate()
-import { DeploymentExtract } from '@hoprnet/hopr-core-ethereum/src/utils/utils.js'
-=======
-} from '../lib/core_misc.js'
-core_misc_initialize_crate()
 
 import type { DeploymentExtract } from '@hoprnet/hopr-core-ethereum'
-
->>>>>>> e6ac2da9
 export {
   resolve_network,
   supported_networks,
