import type { PeerId } from '@libp2p/interface-peer-id'

<<<<<<< HEAD
import { durations, pickVersion, pubKeyToPeerId, type HoprDB } from '@hoprnet/hopr-utils'
=======
import { durations, pickVersion, pubKeyToPeerId, type HoprDB, create_counter } from '@hoprnet/hopr-utils'
>>>>>>> 792cc06a
import { debug } from '@hoprnet/hopr-utils'

import { Packet } from '../../messages/index.js'
import { Mixer } from '../../mixer.js'
import type { AcknowledgementInteraction } from './acknowledgement.js'
import type { SendMessage, Subscribe } from '../../index.js'
import type { ResolvedEnvironment } from '../../environment.js'

const log = debug('hopr-core:packet:forward')
const error = debug('hopr-core:packet:forward:error')

const FORWARD_TIMEOUT = durations.seconds(6)

<<<<<<< HEAD
=======
// Metrics
const metric_fwdMessageCount = create_counter('core_counter_forwarded_messages', 'Number of forwarded messages')
const metric_recvMessageCount = create_counter('core_counter_received_messages', 'Number of received messages')

>>>>>>> 792cc06a
// Do not type-check JSON files
// @ts-ignore
import pkg from '../../../package.json' assert { type: 'json' }

const NORMALIZED_VERSION = pickVersion(pkg.version)

export class PacketForwardInteraction {
  protected mixer: Mixer

  public readonly protocols: string | string[]

  constructor(
    private subscribe: Subscribe,
    private sendMessage: SendMessage,
    private privKey: PeerId,
    private emitMessage: (msg: Uint8Array) => void,
    private db: HoprDB,
    private environment: ResolvedEnvironment,
    private acknowledgements: AcknowledgementInteraction,
    // used for testing
    nextRandomInt?: () => number
  ) {
    this.mixer = new Mixer(nextRandomInt)
    this.handlePacket = this.handlePacket.bind(this)

    this.protocols = [
      // current
      `/hopr/${this.environment.id}/msg/${NORMALIZED_VERSION}`,
      // deprecated
      `/hopr/${this.environment.id}/msg`
    ]
  }

  private errHandler(err: any) {
    error(`Error while receiving packet`, err)
  }

  async start() {
    await this.subscribe(this.protocols, this.handlePacket, false, this.errHandler)

    this.handleMixedPackets()
  }

  stop() {
    // Clear mixer timeouts
    this.mixer.end()
  }

  async handleMixedPackets() {
    for await (const packet of this.mixer) {
      await this.handleMixedPacket(packet)
    }
  }

  async interact(counterparty: PeerId, packet: Packet): Promise<void> {
    await this.sendMessage(counterparty, this.protocols, packet.serialize(), false, {
      timeout: FORWARD_TIMEOUT
    })
  }

  async handlePacket(msg: Uint8Array, remotePeer: PeerId) {
    const packet = Packet.deserialize(msg, this.privKey, remotePeer)

    this.mixer.push(packet)
  }

  async handleMixedPacket(packet: Packet) {
    await packet.checkPacketTag(this.db)

    if (packet.isReceiver) {
      this.emitMessage(packet.plaintext)
      // Send acknowledgements independently
      this.acknowledgements.sendAcknowledgement(packet, packet.previousHop.toPeerId())
<<<<<<< HEAD
=======
      metric_recvMessageCount.increment()
>>>>>>> 792cc06a
      // Nothing else to do
      return
    }

    // Packet should be forwarded
    try {
      await packet.validateUnacknowledgedTicket(this.db)
    } catch (err) {
      log(`Ticket validation failed. Dropping packet`, err)
      return
    }

    await packet.storeUnacknowledgedTicket(this.db)

    try {
      await packet.forwardTransform(this.privKey, this.db)
    } catch (err) {
      log(`Packet transformation failed. Dropping packet`, err)
      return
    }

    try {
      await this.interact(pubKeyToPeerId(packet.nextHop), packet)
    } catch (err) {
      log(`Forwarding transformed packet failed.`, err)
      return
    }

    // Send acknowledgements independently
    this.acknowledgements.sendAcknowledgement(packet, packet.previousHop.toPeerId())
<<<<<<< HEAD
=======
    metric_fwdMessageCount.increment()
>>>>>>> 792cc06a
  }
}<|MERGE_RESOLUTION|>--- conflicted
+++ resolved
@@ -1,10 +1,6 @@
 import type { PeerId } from '@libp2p/interface-peer-id'
 
-<<<<<<< HEAD
-import { durations, pickVersion, pubKeyToPeerId, type HoprDB } from '@hoprnet/hopr-utils'
-=======
 import { durations, pickVersion, pubKeyToPeerId, type HoprDB, create_counter } from '@hoprnet/hopr-utils'
->>>>>>> 792cc06a
 import { debug } from '@hoprnet/hopr-utils'
 
 import { Packet } from '../../messages/index.js'
@@ -18,13 +14,10 @@
 
 const FORWARD_TIMEOUT = durations.seconds(6)
 
-<<<<<<< HEAD
-=======
 // Metrics
 const metric_fwdMessageCount = create_counter('core_counter_forwarded_messages', 'Number of forwarded messages')
 const metric_recvMessageCount = create_counter('core_counter_received_messages', 'Number of received messages')
 
->>>>>>> 792cc06a
 // Do not type-check JSON files
 // @ts-ignore
 import pkg from '../../../package.json' assert { type: 'json' }
@@ -98,10 +91,7 @@
       this.emitMessage(packet.plaintext)
       // Send acknowledgements independently
       this.acknowledgements.sendAcknowledgement(packet, packet.previousHop.toPeerId())
-<<<<<<< HEAD
-=======
       metric_recvMessageCount.increment()
->>>>>>> 792cc06a
       // Nothing else to do
       return
     }
@@ -132,9 +122,6 @@
 
     // Send acknowledgements independently
     this.acknowledgements.sendAcknowledgement(packet, packet.previousHop.toPeerId())
-<<<<<<< HEAD
-=======
     metric_fwdMessageCount.increment()
->>>>>>> 792cc06a
   }
 }