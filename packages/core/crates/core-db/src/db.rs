use async_trait::async_trait;

use core_crypto::types::{HalfKeyChallenge, Hash, PublicKey};
use core_types::acknowledgement::{AcknowledgedTicket, PendingAcknowledgement};
use core_types::channels::{generate_channel_id, ChannelEntry, Ticket};
use utils_db::traits::AsyncKVStorage;
use utils_db::{
    constants::*,
    db::{serialize_to_bytes, DB},
};
use utils_types::primitives::{Address, Balance, EthereumChallenge, U256};
use utils_types::primitives::{BalanceType, Snapshot};

use crate::errors::Result;
use crate::traits::HoprCoreDbActions;

pub struct CoreDb<T>
where
    T: AsyncKVStorage<Key = Box<[u8]>, Value = Box<[u8]>>,
{
    pub db: DB<T>,
    pub me: PublicKey,
}

impl<T: AsyncKVStorage<Key = Box<[u8]>, Value = Box<[u8]>>> CoreDb<T> {
    pub fn new(db: DB<T>, public_key: PublicKey) -> Self {
        Self { db, me: public_key }
    }
}

impl<T: AsyncKVStorage<Key = Box<[u8]>, Value = Box<[u8]>>> CoreDb<T> {
    pub fn new(db: DB<T>, public_key: PublicKey) -> Self {
        Self { db, me: public_key }
    }
}

#[async_trait(? Send)] // not placing the `Send` trait limitations on the trait
impl<T: AsyncKVStorage<Key = Box<[u8]>, Value = Box<[u8]>>> HoprCoreDbActions for CoreDb<T> {
    async fn get_current_ticket_index(&self, channel_id: &Hash) -> Result<Option<U256>> {
        let prefixed_key = utils_db::db::Key::new_with_prefix(channel_id, TICKET_INDEX_PREFIX)?;
        if self.db.contains(prefixed_key.clone()).await {
            let value = self.db.get::<U256>(prefixed_key).await?;
            Ok(Some(value))
        } else {
            Ok(None)
        }
    }

    async fn set_current_ticket_index(&mut self, channel_id: &Hash, index: U256) -> Result<()> {
        let prefixed_key = utils_db::db::Key::new_with_prefix(channel_id, TICKET_INDEX_PREFIX)?;
        let _evicted = self.db.set(prefixed_key, &index).await?;
        // Ignoring evicted value
        Ok(())
    }

    async fn get_acknowledged_tickets(&self, filter: Option<ChannelEntry>) -> Result<Vec<AcknowledgedTicket>> {
        self.db
            .get_more::<AcknowledgedTicket>(
                Vec::from(ACKNOWLEDGED_TICKETS_PREFIX.as_bytes()).into_boxed_slice(),
                EthereumChallenge::size(),
                &|ack: &AcknowledgedTicket| {
                    if filter.is_none() {
                        true
                    } else {
                        let f = filter.clone().unwrap();
                        f.destination.eq(&self.me) && ack.ticket.channel_epoch.eq(&f.channel_epoch)
                    }
                },
            )
            .await
    }

    async fn get_tickets(&self, signer: &PublicKey) -> Result<Vec<Ticket>> {
        let mut tickets = self
            .db
            .get_more::<AcknowledgedTicket>(
                Vec::from(ACKNOWLEDGED_TICKETS_PREFIX.as_bytes()).into_boxed_slice(),
                EthereumChallenge::size(),
                &|v: &AcknowledgedTicket| v.signer.eq(signer),
            )
            .await?
            .into_iter()
            .map(|a| a.ticket)
            .collect::<Vec<Ticket>>();
        tickets.sort_by(|l, r| l.index.cmp(&r.index));

        let mut unack_tickets = self
            .db
            .get_more::<PendingAcknowledgement>(
                Vec::from(PENDING_ACKNOWLEDGEMENTS_PREFIX.as_bytes()).into_boxed_slice(),
                HalfKeyChallenge::size(),
                &move |v: &PendingAcknowledgement| match v {
                    PendingAcknowledgement::WaitingAsSender => false,
                    PendingAcknowledgement::WaitingAsRelayer(unack) => unack.signer.eq(signer),
                },
            )
            .await?
            .into_iter()
            .filter_map(|a| match a {
                PendingAcknowledgement::WaitingAsSender => None,
                PendingAcknowledgement::WaitingAsRelayer(unack) => Some(unack.ticket),
            })
            .collect::<Vec<Ticket>>();

        tickets.append(&mut unack_tickets);

        Ok(tickets)
    }

    async fn mark_pending(&mut self, ticket: &Ticket) -> Result<()> {
        let prefixed_key = utils_db::db::Key::new_with_prefix(&ticket.counterparty, PENDING_TICKETS_COUNT)?;
        // TODO: verify that this balance type is correct
        let balance = self
            .db
            .get::<Balance>(prefixed_key.clone())
            .await
            .unwrap_or(Balance::new(U256::from(0u64), ticket.amount.balance_type()));

        let _result = self.db.set(prefixed_key, &balance.add(&ticket.amount)).await?;
        Ok(())
    }

    async fn mark_rejected(&mut self, ticket: &Ticket) -> Result<()> {
        let count_key = utils_db::db::Key::new_from_str(REJECTED_TICKETS_COUNT)?;
        // always store as 2^32 - 1 options
        let count = self.db.get::<u128>(count_key.clone()).await?;
        self.db.set(count_key, &(count + 1)).await?;

        let value_key = utils_db::db::Key::new_from_str(REJECTED_TICKETS_VALUE)?;
        let balance = self
            .db
            .get::<Balance>(value_key.clone())
            .await
            .unwrap_or(Balance::new(U256::from(0u64), ticket.amount.balance_type()));

        let _result = self.db.set(value_key, &balance.add(&ticket.amount)).await?;
        Ok(())
    }

    async fn get_channel_to(&self, dest: &PublicKey) -> Result<Option<ChannelEntry>> {
        let key =
            utils_db::db::Key::new_with_prefix(&generate_channel_id(&self.me.to_address(), &dest.to_address()), "")?;

        self.db.get_or_none(key).await
    }

    async fn get_channel_from(&self, src: &PublicKey) -> Result<Option<ChannelEntry>> {
        let key =
            utils_db::db::Key::new_with_prefix(&generate_channel_id(&src.to_address(), &self.me.to_address()), "")?;

        self.db.get_or_none(key).await
    }

    async fn get_pending_balance_to(&self, counterparty: &Address) -> Result<Balance> {
        let key = utils_db::db::Key::new_with_prefix(counterparty, PENDING_TICKETS_COUNT)?;

        self.db
            .get_or_none::<Balance>(key)
            .await
            .map(|v| v.unwrap_or(Balance::zero(BalanceType::HOPR)))
    }

<<<<<<< HEAD
    async fn check_and_set_packet_tag(&mut self, tag: &[u8]) -> Result<bool> {
        let key = utils_db::db::Key::new_bytes_with_prefix(tag, PACKET_TAG_PREFIX)?;
=======
    async fn check_and_set_packet_tag(&mut self, tag: Box<[u8]>) -> Result<bool> {
        let key = utils_db::db::Key::new_bytes_with_prefix(&tag, PACKET_TAG_PREFIX)?;
>>>>>>> 4213fbbe

        let has_packet_tag = self.db.contains(key.clone()).await;
        if !has_packet_tag {
            let empty: [u8; 0] = [];
            self.db.set(key, &empty).await?;
        }

        Ok(has_packet_tag)
    }

    async fn get_pending_acknowledgement(
        &self,
        half_key_challenge: &HalfKeyChallenge,
    ) -> Result<Option<PendingAcknowledgement>> {
        let key = utils_db::db::Key::new_with_prefix(half_key_challenge, PENDING_ACKNOWLEDGEMENTS_PREFIX)?;
        if self.db.contains(key.clone()).await {
            let value = self.db.get::<PendingAcknowledgement>(key).await?;
            Ok(Some(value))
        } else {
            Ok(None)
        }
    }

    async fn store_pending_acknowledgment(
        &mut self,
        half_key_challenge: HalfKeyChallenge,
        pending_acknowledgment: PendingAcknowledgement,
    ) -> Result<()> {
        let key = utils_db::db::Key::new_with_prefix(&half_key_challenge, PENDING_ACKNOWLEDGEMENTS_PREFIX)?;

        let _ = self.db.set(key, &pending_acknowledgment).await?;

        Ok(())
    }

    async fn replace_unack_with_ack(
        &mut self,
        half_key_challenge: &HalfKeyChallenge,
        ack_ticket: AcknowledgedTicket,
    ) -> Result<()> {
        let unack_key = utils_db::db::Key::new_with_prefix(half_key_challenge, PENDING_ACKNOWLEDGEMENTS_PREFIX)?;

        let mut ack_key = serialize_to_bytes(&ack_ticket.ticket.challenge)?;
        let mut channel_epoch = serialize_to_bytes(&ack_ticket.ticket.channel_epoch)?;
        ack_key.append(&mut channel_epoch);

        let ack_key = utils_db::db::Key::new_bytes_with_prefix(&ack_key, ACKNOWLEDGED_TICKETS_PREFIX)?;

        let mut batch_ops = utils_db::db::Batch::new();
        batch_ops.del(unack_key);
        batch_ops.put(ack_key, ack_ticket);

        self.db.batch(batch_ops, true).await
    }

    async fn update_channel_and_snapshot(
        &mut self,
        channel_id: &Hash,
        channel: ChannelEntry,
        snapshot: Snapshot,
    ) -> Result<()> {
        let channel_key = utils_db::db::Key::new_with_prefix(channel_id, CHANNEL_PREFIX)?;
        let snapshot_key = utils_db::db::Key::new_from_str(LATEST_CONFIRMED_SNAPSHOT_KEY)?;

        let mut batch_ops = utils_db::db::Batch::new();
        batch_ops.put(channel_key, channel);
        batch_ops.put(snapshot_key, snapshot);

        self.db.batch(batch_ops, true).await
    }
}

#[cfg(feature = "wasm")]
pub mod wasm {
    use wasm_bindgen::prelude::*;

    #[wasm_bindgen]
    pub fn build_core_db(_db: utils_db::leveldb::LevelDb) -> JsValue {
        // TODO: build core db
        JsValue::undefined()
    }
}

#[cfg(test)]
mod tests {
    use core_crypto::types::HalfKeyChallenge;
    use utils_db::db::serialize_to_bytes;
    use utils_types::primitives::EthereumChallenge;
    use utils_types::traits::BinarySerializable;

    #[test]
    fn test_core_db_iterable_type_ehtereum_challenge_must_have_fixed_key_length() {
        let challenge = vec![10u8; EthereumChallenge::SIZE];
        let eth_challenge = EthereumChallenge::new(challenge.as_slice());

        let serialized = serialize_to_bytes(&eth_challenge);

        assert!(serialized.is_ok());
        assert_eq!(serialized.unwrap().len(), EthereumChallenge::SIZE)
    }

    #[test]
    fn test_core_db_iterable_type_half_key_challenge_must_have_fixed_key_length() {
        let challenge = vec![10u8; HalfKeyChallenge::SIZE];
        let eth_challenge = HalfKeyChallenge::new(challenge.as_slice());

        let serialized = serialize_to_bytes(&eth_challenge);

        assert!(serialized.is_ok());
        assert_eq!(serialized.unwrap().len(), HalfKeyChallenge::SIZE)
    }
}<|MERGE_RESOLUTION|>--- conflicted
+++ resolved
@@ -160,13 +160,8 @@
             .map(|v| v.unwrap_or(Balance::zero(BalanceType::HOPR)))
     }
 
-<<<<<<< HEAD
     async fn check_and_set_packet_tag(&mut self, tag: &[u8]) -> Result<bool> {
         let key = utils_db::db::Key::new_bytes_with_prefix(tag, PACKET_TAG_PREFIX)?;
-=======
-    async fn check_and_set_packet_tag(&mut self, tag: Box<[u8]>) -> Result<bool> {
-        let key = utils_db::db::Key::new_bytes_with_prefix(&tag, PACKET_TAG_PREFIX)?;
->>>>>>> 4213fbbe
 
         let has_packet_tag = self.db.contains(key.clone()).await;
         if !has_packet_tag {
