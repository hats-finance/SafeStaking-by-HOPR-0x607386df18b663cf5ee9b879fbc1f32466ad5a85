--- conflicted
+++ resolved
@@ -293,17 +293,6 @@
     pub queue: Sender<AckToProcess>,
 }
 
-<<<<<<< HEAD
-#[cfg_attr(feature = "wasm", wasm_bindgen::prelude::wasm_bindgen)]
-impl PacketInteractionConfig {
-    #[cfg_attr(feature = "wasm", wasm_bindgen::prelude::wasm_bindgen(constructor))]
-    pub fn new(packet_keypair: &OffchainKeypair, chain_keypair: &ChainKeypair) -> Self {
-        Self {
-            packet_keypair: packet_keypair.clone(),
-            chain_keypair: chain_keypair.clone(),
-            check_unrealized_balance: true,
-            mixer: MixerConfig::default(),
-=======
 impl AcknowledgementActions {
     /// Pushes the acknowledgement received from the transport layer into processing.
     pub fn receive_acknowledgement(&mut self, source: PeerId, acknowledgement: Acknowledgement) -> Result<()> {
@@ -417,7 +406,6 @@
     pub fn writer(&self) -> AcknowledgementActions {
         AcknowledgementActions {
             queue: self.ack_event_queue.0.clone(),
->>>>>>> ac0944f4
         }
     }
 }
