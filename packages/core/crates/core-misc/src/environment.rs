--- conflicted
+++ resolved
@@ -110,13 +110,9 @@
     fn from_json_file(mono_repo_path: &str) -> Result<Self, String> {
         let protocol_config_path = format!("{}/packages/core/protocol-config.json", mono_repo_path);
 
-<<<<<<< HEAD
-        let data = ok_or_str!(read_to_string(protocol_config_path.as_str()))?;
-=======
         let data = ok_or_str!(read_file(protocol_config_path.as_str()))?;
->>>>>>> 974fbe0d
-
-        let mut protocol_config = ok_or_str!(serde_json::from_str::<ProtocolConfig>(&data))?;
+
+        let mut protocol_config = ok_or_str!(serde_json::from_slice::<ProtocolConfig>(&data))?;
 
         for (id, env) in protocol_config.networks.iter_mut() {
             env.id = id.to_owned();
@@ -159,13 +155,9 @@
     fn from_json_file(mono_repo_path: &str) -> Result<Self, String> {
         let package_json_path = format!("{}/packages/hoprd/package.json", mono_repo_path);
 
-<<<<<<< HEAD
-        let data = ok_or_str!(read_to_string(package_json_path.as_str()))?;
-=======
         let data = ok_or_str!(read_file(package_json_path.as_str()))?;
->>>>>>> 974fbe0d
-
-        ok_or_str!(serde_json::from_str::<PackageJsonFile>(&data))
+
+        ok_or_str!(serde_json::from_slice::<PackageJsonFile>(&data))
     }
 }
 
