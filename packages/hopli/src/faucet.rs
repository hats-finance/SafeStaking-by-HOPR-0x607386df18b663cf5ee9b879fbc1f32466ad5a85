--- conflicted
+++ resolved
@@ -12,12 +12,7 @@
     utils::parse_units, //, types::U256, utils::format_units, ParseUnits
 };
 use log::{log, Level};
-<<<<<<< HEAD
-use std::env;
-use std::str::FromStr;
-=======
 use std::{env, str::FromStr};
->>>>>>> 1983d693
 use utils_types::primitives::Address;
 
 /// CLI arguments for `hopli faucet`
