--- conflicted
+++ resolved
@@ -1,10 +1,6 @@
 {
   "name": "@hoprnet/hoprd",
-<<<<<<< HEAD
-  "version": "1.67.0-next.5",
-=======
   "version": "1.67.2",
->>>>>>> c3acb31f
   "description": "",
   "repository": "https://github.com/hoprnet/hoprnet.git",
   "homepage": "https://hoprnet.org",
@@ -33,13 +29,8 @@
     "dev": "yarn build && NODE_ENV=development yarn start"
   },
   "dependencies": {
-<<<<<<< HEAD
-    "@hoprnet/hopr-core": "1.67.0-next.5",
-    "@hoprnet/hopr-utils": "1.67.0-next.5",
-=======
     "@hoprnet/hopr-core": "1.67.2",
     "@hoprnet/hopr-utils": "1.67.2",
->>>>>>> c3acb31f
     "body-parser": "^1.19.0",
     "bs58": "^4.0.1",
     "jazzicon": "^1.5.0",
@@ -54,11 +45,7 @@
     "yargs": "^16.0.3"
   },
   "devDependencies": {
-<<<<<<< HEAD
-    "@hoprnet/hopr-core-connector-interface": "1.67.0-next.5",
-=======
     "@hoprnet/hopr-core-connector-interface": "1.67.2",
->>>>>>> c3acb31f
     "@types/bs58": "^4.0.1",
     "@types/debug": "^4.1.5",
     "@types/mocha": "^8.2.0",
