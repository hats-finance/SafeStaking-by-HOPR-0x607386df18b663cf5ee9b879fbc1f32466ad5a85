{
  "name": "@hoprnet/hoprd",
  "version": "1.73.0-next.23",
  "description": "",
  "repository": "https://github.com/hoprnet/hoprnet.git",
  "homepage": "https://hoprnet.org",
  "license": "LGPL-3.0-only",
  "main": "lib/index.js",
  "author": "Peter Braden (HOPR) <peter.braden@hoprnet.org>",
  "bin": {
    "hoprd": "lib/index.js"
  },
  "files": [
    "lib",
    "hopr-admin/.next",
    "hoprd-default.sh"
  ],
  "scripts": {
    "clean": "rimraf ./lib",
    "build": "yarn clean && tsc --project ./tsconfig.json && yarn buildAdmin && chmod u+x lib/*.js",
    "buildAdmin": "next build hopr-admin",
    "test": "node --trace-warnings --unhandled-rejections=strict ../../node_modules/.bin/mocha --reporter=tap --full-trace --exit",
    "prebuild": "next telemetry disable",
    "prepublishOnly": "yarn build",
    "start": "node lib/index.js --admin --init --rest",
    "dev": "yarn build && NODE_ENV=development yarn start",
    "docs:generate": "yarn typedoc",
    "docs:watch": "yarn typedoc --watch"
  },
  "dependencies": {
<<<<<<< HEAD
    "@ceramicnetwork/http-client": "^1.0.6",
    "@ceramicnetwork/stream-tile": "^1.0.6",
    "@hoprnet/hopr-core": "1.73.0-next.19",
    "@hoprnet/hopr-utils": "1.73.0-next.19",
=======
    "@hoprnet/hopr-core": "1.73.0-next.23",
    "@hoprnet/hopr-utils": "1.73.0-next.23",
>>>>>>> 7a7818fe
    "body-parser": "^1.19.0",
    "bs58": "^4.0.1",
    "dids": "^2.1.0",
    "ethereumjs-wallet": "^1.0.1",
    "jazzicon": "^1.5.0",
    "key-did-provider-ed25519": "^1.1.0",
    "key-did-resolver": "^1.2.1",
    "next": "^11.0.0",
    "peer-id": "0",
    "react": "17.0.2",
    "react-dom": "17.0.2",
    "restana": "^4.8.0",
    "rlp": "^2.2.6",
    "run-queue": "^2.0.1",
    "strip-ansi": "6.0.0",
    "tiny-hashes": "^1.0.1",
    "yargs": "^17.0.0"
  },
  "devDependencies": {
    "@types/bs58": "^4.0.1",
    "@types/debug": "^4.1.5",
    "@types/mocha": "^8.2.0",
    "@types/node": "14.14.35",
    "@types/yargs": "^16.0.0",
    "mocha": "^9.0.0",
    "rimraf": "^3.0.2",
    "typedoc": "0.21.0",
    "typedoc-plugin-markdown": "3.10.0",
    "typescript": "4.3.4"
  },
  "mocha": {
    "extension": [
      "ts"
    ],
    "spec": "src/**/*.spec.ts",
    "require": "ts-node/register"
  },
  "publishConfig": {
    "access": "public"
  }
}<|MERGE_RESOLUTION|>--- conflicted
+++ resolved
@@ -28,15 +28,10 @@
     "docs:watch": "yarn typedoc --watch"
   },
   "dependencies": {
-<<<<<<< HEAD
     "@ceramicnetwork/http-client": "^1.0.6",
     "@ceramicnetwork/stream-tile": "^1.0.6",
-    "@hoprnet/hopr-core": "1.73.0-next.19",
-    "@hoprnet/hopr-utils": "1.73.0-next.19",
-=======
     "@hoprnet/hopr-core": "1.73.0-next.23",
     "@hoprnet/hopr-utils": "1.73.0-next.23",
->>>>>>> 7a7818fe
     "body-parser": "^1.19.0",
     "bs58": "^4.0.1",
     "dids": "^2.1.0",
