--- conflicted
+++ resolved
@@ -1,10 +1,6 @@
 {
   "name": "@hoprnet/hoprd",
-<<<<<<< HEAD
-  "version": "1.17.0-alpha.76",
-=======
   "version": "1.17.1",
->>>>>>> b078afd7
   "description": "",
   "repository": "https://github.com/hoprnet/hoprnet.git",
   "homepage": "https://hoprnet.org",
@@ -26,19 +22,11 @@
   },
   "license": "",
   "dependencies": {
-<<<<<<< HEAD
-    "@hoprnet/hopr-chat": "^1.17.0-alpha.76",
-    "@hoprnet/hopr-core": "^1.17.0-alpha.76",
-    "@hoprnet/hopr-core-connector-interface": "^1.17.0-alpha.76",
-    "@hoprnet/hopr-server": "^1.17.0-alpha.76",
-    "@hoprnet/hopr-utils": "^1.17.0-alpha.76",
-=======
     "@hoprnet/hopr-chat": "1.17.1",
     "@hoprnet/hopr-core": "1.17.1",
     "@hoprnet/hopr-core-connector-interface": "1.17.1",
     "@hoprnet/hopr-server": "1.17.1",
     "@hoprnet/hopr-utils": "1.17.1",
->>>>>>> b078afd7
     "@types/bs58": "^4.0.1",
     "@types/clear": "^0.1.0",
     "bs58": "^4.0.1",
