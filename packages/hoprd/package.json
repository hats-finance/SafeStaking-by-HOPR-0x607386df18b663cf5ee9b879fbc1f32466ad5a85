--- conflicted
+++ resolved
@@ -29,14 +29,9 @@
     "dev": "yarn build && NODE_ENV=development yarn start"
   },
   "dependencies": {
-<<<<<<< HEAD
-    "@hoprnet/hopr-core": "1.64.0-next.4",
-    "@hoprnet/hopr-utils": "1.64.0-next.4",
-    "body-parser": "^1.19.0",
-=======
     "@hoprnet/hopr-core": "1.64.0-next.12",
     "@hoprnet/hopr-utils": "1.64.0-next.12",
->>>>>>> 41795909
+    "body-parser": "^1.19.0",
     "bs58": "^4.0.1",
     "jazzicon": "^1.5.0",
     "multihashes": "^3.0.1",
