{
  "name": "@hoprnet/hoprd",
<<<<<<< HEAD
  "version": "1.80.2",
=======
  "version": "1.81.0-next.5",
>>>>>>> 268fee45
  "description": "",
  "repository": "https://github.com/hoprnet/hoprnet.git",
  "homepage": "https://hoprnet.org",
  "license": "LGPL-3.0-only",
  "main": "lib/index.js",
  "bin": "lib/index.js",
  "files": [
    "lib",
    "hopr-admin/.next/**"
  ],
  "engines": {
    "node": "16"
  },
  "scripts": {
    "clean": "rimraf ./lib",
    "build": "yarn clean && tsc --project ./tsconfig.json && yarn buildAdmin && chmod u+x lib/*.js",
    "buildAdmin": "next build hopr-admin",
    "test": "node --trace-warnings --unhandled-rejections=strict ../../node_modules/.bin/mocha --reporter=tap --full-trace --exit . test",
    "prebuild": "next telemetry disable",
    "prepublishOnly": "yarn build",
    "start": "node lib/index.js --admin --init --rest",
    "dev": "yarn build && NODE_ENV=development yarn start",
    "docs:generate": "yarn typedoc",
    "docs:watch": "yarn typedoc --watch"
  },
  "dependencies": {
    "@ceramicnetwork/http-client": "^1.2.0",
    "@ceramicnetwork/stream-tile": "^1.2.0",
    "@hoprnet/hopr-core": "workspace:packages/core",
    "@hoprnet/hopr-utils": "workspace:packages/utils",
    "bn.js": "5.2.0",
    "body-parser": "^1.19.0",
    "bs58": "^4.0.1",
    "chalk": "^4.1.1",
    "check-password-strength": "^2.0.3",
    "cookie": "^0.4.1",
    "debug": "^4.3.2",
    "dids": "^2.4.0",
    "ethereumjs-wallet": "^1.0.1",
    "jazzicon": "^1.5.0",
    "js-cookie": "^3.0.0",
    "key-did-provider-ed25519": "^1.1.0",
    "key-did-resolver": "^1.2.1",
    "next": "11.1.2",
    "peer-id": "0",
    "prop-types": "^15.7.2",
    "react": "17.0.2",
    "react-dom": "17.0.2",
    "restana": "^4.8.0",
    "rlp": "^2.2.6",
    "run-queue": "^2.0.1",
    "strip-ansi": "6.0.1",
    "tiny-hashes": "^1.0.1",
    "ws": "8.2.3",
    "yargs": "17.2.1"
  },
  "devDependencies": {
    "@types/yargs": "17.0.3",
    "mocha": "9.1.2",
    "rimraf": "^3.0.2",
    "sinon": "^11.1.1",
    "ts-node": "^10.1.0",
    "typedoc": "0.21.9",
    "typedoc-plugin-markdown": "3.10.4",
    "typescript": "4.4.3"
  },
  "mocha": {
    "extension": [
      "ts"
    ],
    "spec": "src/**/*.spec.ts",
    "require": "ts-node/register"
  },
  "hopr": {
    "description": "master",
    "environment_id": "master"
  },
  "publishConfig": {
    "access": "public"
  },
  "stableVersion": "1.76.0-next.31"
}<|MERGE_RESOLUTION|>--- conflicted
+++ resolved
@@ -1,10 +1,6 @@
 {
   "name": "@hoprnet/hoprd",
-<<<<<<< HEAD
-  "version": "1.80.2",
-=======
   "version": "1.81.0-next.5",
->>>>>>> 268fee45
   "description": "",
   "repository": "https://github.com/hoprnet/hoprnet.git",
   "homepage": "https://hoprnet.org",
