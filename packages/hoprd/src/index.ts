import path from 'path'
import yargs from 'yargs'
import { hideBin } from 'yargs/helpers'

<<<<<<< HEAD
import {
  loadJson,
  NativeBalance,
  SUGGESTED_NATIVE_BALANCE,
  get_package_version,
  setupPromiseRejectionFilter
} from '@hoprnet/hopr-utils'
=======
>>>>>>> 792cc06a
import {
  create_gauge,
  create_multi_gauge,
  get_package_version,
  loadJson,
  NativeBalance,
  setupPromiseRejectionFilter,
  SUGGESTED_NATIVE_BALANCE,
  create_histogram_with_buckets,
  pickVersion
} from '@hoprnet/hopr-utils'
import {
  CONFIRMATIONS,
  createHoprNode,
  default as Hopr,
  HEARTBEAT_INTERVAL,
  HEARTBEAT_INTERVAL_VARIANCE,
  HEARTBEAT_THRESHOLD,
  type HoprOptions,
  NETWORK_QUALITY_THRESHOLD,
  NetworkHealthIndicator,
  ResolvedEnvironment,
  resolveEnvironment,
  supportedEnvironments
} from '@hoprnet/hopr-core'

import type { State } from './types.js'
import setupAPI from './api/index.js'
import setupHealthcheck from './healthcheck.js'
import { AdminServer } from './admin.js'
import { LogStream } from './logs.js'
import { getIdentity } from './identity.js'
import { decodeMessage } from './api/utils.js'

const DEFAULT_ID_PATH = path.join(process.env.HOME, '.hopr-identity')

export type DefaultEnvironment = {
  id?: string
}

function defaultEnvironment(): string {
  try {
    const config = loadJson('../default-environment.json') as DefaultEnvironment
    return config?.id || ''
  } catch (error) {
    // its ok if the file isn't there or cannot be read
    return ''
  }
}

// Metrics
const metric_processStartTime = create_gauge(
  'hoprd_gauge_startup_unix_time_seconds',
  'The unix timestamp at which the process was started'
)
const metric_nodeStartupTime = create_histogram_with_buckets(
  'hoprd_histogram_startup_time_seconds',
  'Time it takes for a node to start up',
  new Float64Array([5.0, 10.0, 30.0, 60.0, 120.0, 180.0, 300.0, 600.0, 1200.0])
)
const metric_timeToGreen = create_histogram_with_buckets(
  'hoprd_histogram_time_to_green_seconds',
  'Time it takes for a node to transition to the GREEN network state',
  new Float64Array([30.0, 60.0, 90.0, 120.0, 180.0, 240.0, 300.0, 420.0, 600.0, 900.0, 1200.0])
)
const metric_latency = create_histogram_with_buckets(
  'hoprd_histogram_message_latency_ms',
  'Histogram of measured received message latencies',
  new Float64Array([10.0, 25.0, 50.0, 100.0, 250.0, 500.0, 1000.0, 2500.0, 5000.0, 10000.0, 20000.0])
)
const metric_version = create_multi_gauge('hoprd_mgauge_version', 'Executed version of HOPRd', ['version'])

// Use environment-specific default data path
const defaultDataPath = path.join(process.cwd(), 'hoprd-db', defaultEnvironment())

// reading the version manually to ensure the path is read correctly
const packageFile = path.normalize(new URL('../package.json', import.meta.url).pathname)
const version = get_package_version(packageFile)
const on_avado = (process.env.AVADO ?? 'false').toLowerCase() === 'true'

const yargsInstance = yargs(hideBin(process.argv))

const argv = yargsInstance
  .env('HOPRD') // enable options to be set as environment variables with the HOPRD prefix
  .epilogue(
    'All CLI options can be configured through environment variables as well. CLI parameters have precedence over environment variables.'
  )
  .version(version)
  .option('environment', {
    string: true,
    describe: 'Environment id which the node shall run on (HOPRD_ENVIRONMENT)',
    choices: supportedEnvironments().map((env) => env.id),
    default: defaultEnvironment()
  })
  .option('host', {
    string: true,
    describe: 'The network host to run the HOPR node on [env: HOPRD_HOST]',
    default: '0.0.0.0:9091'
  })
  .option('announce', {
    boolean: true,
    describe: 'Announce public IP to the network [env: HOPRD_ANNOUNCE]',
    default: false
  })
  .option('admin', {
    boolean: true,
    describe: 'Run an admin interface on localhost:3000, requires --apiToken [env: HOPRD_ADMIN]',
    default: false
  })
  .option('adminHost', {
    string: true,
    describe: 'Host to listen to for admin console [env: HOPRD_ADMIN_HOST]',
    default: 'localhost'
  })
  .option('adminPort', {
    string: true,
    describe: 'Port to listen to for admin console [env: HOPRD_ADMIN_PORT]',
    default: 3000
  })
  .option('api', {
    boolean: true,
    describe: 'Expose the API on localhost:3001. [env: HOPRD_API]',
    default: false
  })
  .option('apiHost', {
    string: true,
    describe: 'Set host IP to which the API server will bind. [env: HOPRD_API_HOST]',
    default: 'localhost'
  })
  .option('apiPort', {
    number: true,
    describe: 'Set host port to which the API server will bind. [env: HOPRD_API_PORT]',
    default: 3001
  })
  .option('apiToken', {
    string: true,
    describe: 'A REST API token and admin panel password for user authentication [env: HOPRD_API_TOKEN]',
    default: undefined,
    conflicts: 'testNoAuthentication'
  })
  .option('healthCheck', {
    boolean: true,
    describe: 'Run a health check end point on localhost:8080 [env: HOPRD_HEALTH_CHECK]',
    default: false
  })
  .option('healthCheckHost', {
    string: true,
    describe: 'Updates the host for the healthcheck server [env: HOPRD_HEALTH_CHECK_HOST]',
    default: 'localhost'
  })
  .option('healthCheckPort', {
    number: true,
    describe: 'Updates the port for the healthcheck server [env: HOPRD_HEALTH_CHECK_PORT]',
    default: 8080
  })
  .option('password', {
    string: true,
    describe: 'A password to encrypt your keys [env: HOPRD_PASSWORD]',
    default: ''
  })
  .option('provider', {
    string: true,
    describe: 'A custom RPC provider to be used for the node to connect to blockchain [env: HOPRD_PROVIDER]'
  })
  .option('identity', {
    string: true,
    describe: 'The path to the identity file [env: HOPRD_IDENTITY]',
    default: DEFAULT_ID_PATH
  })
  .option('dryRun', {
    boolean: true,
    describe: 'List all the options used to run the HOPR node, but quit instead of starting [env: HOPRD_DRY_RUN]',
    default: false
  })
  .option('data', {
    string: true,
    describe: 'manually specify the data directory to use [env: HOPRD_DATA]',
    default: defaultDataPath
  })
  .option('init', {
    boolean: true,
    describe: "initialize a database if it doesn't already exist [env: HOPRD_INIT]",
    default: false
  })
  .option('privateKey', {
    hidden: true,
    string: true,
    describe: 'A private key to be used for the node [env: HOPRD_PRIVATE_KEY]',
    default: undefined
  })
  .option('allowLocalNodeConnections', {
    boolean: true,
    describe: 'Allow connections to other nodes running on localhost [env: HOPRD_ALLOW_LOCAL_NODE_CONNECTIONS]',
    default: false
  })
  .option('allowPrivateNodeConnections', {
    boolean: true,
    describe:
      'Allow connections to other nodes running on private addresses [env: HOPRD_ALLOW_PRIVATE_NODE_CONNECTIONS]',
    default: false
  })
  .option('testAnnounceLocalAddresses', {
    hidden: true,
    boolean: true,
    describe: 'For testing local testnets. Announce local addresses [env: HOPRD_TEST_ANNOUNCE_LOCAL_ADDRESSES]',
    default: false
  })
  .option('testPreferLocalAddresses', {
    hidden: true,
    boolean: true,
    describe: 'For testing local testnets. Prefer local peers to remote [env: HOPRD_TEST_PREFER_LOCAL_ADDRESSES]',
    default: false
  })
  .option('testUseWeakCrypto', {
    hidden: true,
    boolean: true,
    describe: 'weaker crypto for faster node startup [env: HOPRD_TEST_USE_WEAK_CRYPTO]',
    default: false
  })
  .option('testNoAuthentication', {
    hidden: true,
    boolean: true,
    describe: 'no remote authentication for easier testing [env: HOPRD_TEST_NO_AUTHENTICATION]',
    default: undefined
  })
  .option('testNoDirectConnections', {
    hidden: true,
    boolean: true,
    describe:
      'NAT traversal testing: prevent nodes from establishing direct TCP connections [env: HOPRD_TEST_NO_DIRECT_CONNECTIONS]',
    default: false
  })
  .option('testNoWebRTCUpgrade', {
    hidden: true,
    boolean: true,
    describe:
      'NAT traversal testing: prevent nodes from establishing direct TCP connections [env: HOPRD_TEST_NO_WEB_RTC_UPGRADE]',
    default: false
  })
  .option('testNoUPNP', {
    hidden: true,
    boolean: true,
    describe:
      'NAT traversal testing: disable automatic detection of external IP address using UPNP [env: HOPRD_TEST_NO_UPNP]',
    default: false
  })
  .option('heartbeatInterval', {
    number: true,
    describe:
      'Interval in milliseconds in which the availability of other nodes get measured [env: HOPRD_HEARTBEAT_INTERVAL]',
    default: HEARTBEAT_INTERVAL
  })
  .option('heartbeatThreshold', {
    number: true,
    describe:
      "Timeframe in milliseconds after which a heartbeat to another peer is performed, if it hasn't been seen since [env: HOPRD_HEARTBEAT_THRESHOLD]",
    default: HEARTBEAT_THRESHOLD
  })
  .option('heartbeatVariance', {
    number: true,
    describe: 'Upper bound for variance applied to heartbeat interval in milliseconds [env: HOPRD_HEARTBEAT_VARIANCE]',
    default: HEARTBEAT_INTERVAL_VARIANCE
  })
  .option('networkQualityThreshold', {
    number: true,
    describe: 'Miniumum quality of a peer connection to be considered usable [env: HOPRD_NETWORK_QUALITY_THRESHOLD]',
    default: NETWORK_QUALITY_THRESHOLD
  })
  .option('onChainConfirmations', {
    number: true,
    describe: 'Number of confirmations required for on-chain transactions [env: HOPRD_ON_CHAIN_CONFIRMATIONS]',
    default: CONFIRMATIONS
  })
  .showHidden('show-hidden', 'show all options, including debug options')
  .strict()
  .wrap(Math.min(120, yargsInstance.terminalWidth()))
  .parseSync()

function parseHosts(): HoprOptions['hosts'] {
  const hosts: HoprOptions['hosts'] = {}
  if (argv.host !== undefined) {
    const str = argv.host.replace(/\/\/.+/, '').trim()
    const params = str.match(/([0-9]{1,3}\.[0-9]{1,3}\.[0-9]{1,3}\.[0-9]{1,3})\:([0-9]{1,6})/)
    if (params == null || params.length != 3) {
      throw Error(`Invalid IPv4 host. Got ${str}`)
    }

    hosts.ip4 = {
      ip: params[1],
      port: parseInt(params[2])
    }
  }
  return hosts
}

function generateNodeOptions(environment: ResolvedEnvironment): HoprOptions {
  let options: HoprOptions = {
    createDbIfNotExist: argv.init,
    announce: argv.announce,
    dataPath: argv.data,
    hosts: parseHosts(),
    environment,
    allowLocalConnections: argv.allowLocalNodeConnections,
    allowPrivateConnections: argv.allowPrivateNodeConnections,
    heartbeatInterval: argv.heartbeatInterval,
    heartbeatThreshold: argv.heartbeatThreshold,
    heartbeatVariance: argv.heartbeatVariance,
    networkQualityThreshold: argv.networkQualityThreshold,
    onChainConfirmations: argv.onChainConfirmations,
    testing: {
      announceLocalAddresses: argv.testAnnounceLocalAddresses,
      preferLocalAddresses: argv.testPreferLocalAddresses,
      noWebRTCUpgrade: argv.testNoWebRTCUpgrade,
      noDirectConnections: argv.testNoDirectConnections,
      noUPNP: argv.testNoUPNP
    }
  }

  if (argv.password !== undefined) {
    options.password = argv.password as string
  }

  return options
}

async function addUnhandledPromiseRejectionHandler() {
  if (process.env.NODE_ENV !== 'production') {
    console.log(
      `Loading extended logger that enhances debugging of unhandled promise rejections. Disabled on production environments`
    )
    const { register: registerUnhandled, setLogger } = await import('trace-unhandled')

    registerUnhandled()
    setLogger((msg) => {
      console.error(msg)
    })
  }

  // Filter specific known promise rejection that cannot be handled for
  // one reason or the other
  setupPromiseRejectionFilter()
}

async function main() {
  // Starting with Node.js 15, undhandled promise rejections terminate the
  // process with a non-zero exit code, which makes debugging quite difficult.
  // Therefore adding a promise rejection handler to make sure that the origin of
  // the rejected promise can be detected.
  addUnhandledPromiseRejectionHandler()
  // Increase the default maximum number of event listeners
  ;(await import('events')).EventEmitter.defaultMaxListeners = 20

  metric_processStartTime.set(Date.now() / 1000)
  const metric_startupTimer = metric_nodeStartupTime.start_measure()

  let node: Hopr
  let logs = new LogStream()
  let adminServer: AdminServer = undefined
  let state: State = {
    aliases: new Map(),
    settings: {
      includeRecipient: false,
      strategy: 'passive'
    }
  }
  const setState = (newState: State): void => {
    state = newState
  }
  const getState = (): State => {
    return state
  }

  let metric_timerToGreen = metric_timeToGreen.start_measure()

  const networkHealthChanged = (oldState: NetworkHealthIndicator, newState: NetworkHealthIndicator): void => {
    // Log the network health indicator state change (goes over the WS as well)
    logs.log(`Network health indicator changed: ${oldState} -> ${newState}`)
    logs.log(`NETWORK HEALTH: ${newState}`)
    if (metric_timerToGreen && newState == NetworkHealthIndicator.GREEN) {
      metric_timeToGreen.record_measure(metric_timerToGreen)
      metric_timerToGreen = undefined
    }
  }

  const logMessageToNode = (msg: Uint8Array): void => {
    logs.log(`#### NODE RECEIVED MESSAGE [${new Date().toISOString()}] ####`)
    try {
      let decodedMsg = decodeMessage(msg)
      logs.log(`Message: ${decodedMsg.msg}`)
      logs.log(`Latency: ${decodedMsg.latency} ms`)
      metric_latency.observe(decodedMsg.latency)

      // also send it tagged as message for apps to use
      logs.logMessage(decodedMsg.msg)
    } catch (err) {
      logs.log('Could not decode message', err instanceof Error ? err.message : 'Unknown error')
      logs.log(msg.toString())
    }
  }

  if (!argv.testNoAuthentication && argv.api) {
    if (argv.apiToken == null) {
      throw Error(`Must provide --apiToken when --api is specified`)
    }
    if (argv.apiToken.length < 8) {
      throw new Error(`API token must be at least 8 characters long`)
    }
  }

  const apiToken = argv.testNoAuthentication ? null : argv.apiToken

  // We need to setup the admin server before the HOPR node
  // as if the HOPR node fails, we need to put an error message up.
  if (argv.admin) {
    adminServer = new AdminServer(logs, argv.adminHost, argv.adminPort)
    try {
      await adminServer.setup()
    } catch (err) {
      console.error(err)
      process.exit(1)
    }
  }

  const environment = resolveEnvironment(argv.environment, argv.provider)
  let options = generateNodeOptions(environment)
  if (argv.dryRun) {
    console.log(JSON.stringify(options, undefined, 2))
    process.exit(0)
  }

  try {
    logs.log(`This is HOPRd version ${version}`)
    metric_version.set([pickVersion(version)], 1.0)

    if (on_avado) {
      logs.log('This node appears to be running on an AVADO/Dappnode')
    }

    // 1. Find or create an identity
    const peerId = await getIdentity({
      initialize: argv.init,
      idPath: argv.identity,
      password: argv.password,
      useWeakCrypto: argv.testUseWeakCrypto,
      privateKey: argv.privateKey
    })

    // 2. Create node instance
    logs.log('Creating HOPR Node')
    node = await createHoprNode(peerId, options, false)
    logs.logStatus('PENDING')

    // Subscribe to node events
    node.on('hopr:message', logMessageToNode)
    node.on('hopr:network-health-changed', networkHealthChanged)
    node.subscribeOnConnector('hopr:connector:created', () => {
      // 2.b - Connector has been created, and we can now trigger the next set of steps.
      logs.log('Connector has been loaded properly.')
      node.emit('hopr:monitoring:start')
    })
    node.once('hopr:monitoring:start', async () => {
      // 3. start all monitoring services, and continue with the rest of the setup.

      const startApiListen = setupAPI(
        node,
        logs,
        { getState, setState },
        {
          ...argv,
          apiHost: argv.apiHost,
          apiPort: argv.apiPort,
          apiToken
        }
      )
      // start API server only if API flag is true
      if (argv.api) startApiListen()

      if (argv.healthCheck) {
        setupHealthcheck(node, logs, argv.healthCheckHost, argv.healthCheckPort)
      }

      logs.log(`Node address: ${node.getId().toString()}`)

      const ethAddr = node.getEthereumAddress().toHex()
      const fundsReq = new NativeBalance(SUGGESTED_NATIVE_BALANCE).toFormattedString()

      logs.log(`Node is not started, please fund this node ${ethAddr} with at least ${fundsReq}`)

      // 2.5 Await funding of wallet.
      await node.waitForFunds()
      logs.log('Node has been funded, starting...')

      // 3. Start the node.
      await node.start()

      if (adminServer) {
        adminServer.registerNode(node)
      }

      // alias self
      state.aliases.set('me', node.getId())

      logs.logStatus('READY')
      logs.log('Node has started!')
      metric_nodeStartupTime.record_measure(metric_startupTimer)
    })

    // 2.a - Setup connector listener to bubble up to node. Emit connector creation.
    logs.log(`Ready to request on-chain connector to connect to provider.`)
    node.emitOnConnector('connector:create')
  } catch (e) {
    logs.log('Node failed to start:')
    logs.logFatalError('' + e)
    if (!argv.admin) {
      // If the admin interface is running, we should keep process alive
      process.exit(1)
    }
  }

  function stopGracefully(signal) {
    logs.log(`Process exiting with signal ${signal}`)
    process.exit()
  }

  process.on('uncaughtExceptionMonitor', (err, origin) => {
    // Make sure we get a log.
    logs.log(`FATAL ERROR, exiting with uncaught exception: ${origin} ${err}`)
  })

  process.once('exit', stopGracefully)
  process.on('SIGINT', stopGracefully)
  process.on('SIGTERM', stopGracefully)
}

main()<|MERGE_RESOLUTION|>--- conflicted
+++ resolved
@@ -2,16 +2,6 @@
 import yargs from 'yargs'
 import { hideBin } from 'yargs/helpers'
 
-<<<<<<< HEAD
-import {
-  loadJson,
-  NativeBalance,
-  SUGGESTED_NATIVE_BALANCE,
-  get_package_version,
-  setupPromiseRejectionFilter
-} from '@hoprnet/hopr-utils'
-=======
->>>>>>> 792cc06a
 import {
   create_gauge,
   create_multi_gauge,
