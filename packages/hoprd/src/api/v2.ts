--- conflicted
+++ resolved
@@ -17,8 +17,6 @@
 import { debug, Address } from '@hoprnet/hopr-utils'
 import { authenticateWsConnection, getStatusCodeForInvalidInputInRequest, removeQueryParams } from './utils'
 
-<<<<<<< HEAD
-=======
 import type { Server } from 'http'
 import type { Application, Request } from 'express'
 import type { WebSocketServer } from 'ws'
@@ -26,7 +24,6 @@
 import { SettingKey, StateOps } from '../types'
 import type { LogStream } from './../logs'
 
->>>>>>> b7ac20e2
 const debugLog = debug('hoprd:api:v2')
 
 // The Rest API v2 is uses JSON for input and output, is validated through a
