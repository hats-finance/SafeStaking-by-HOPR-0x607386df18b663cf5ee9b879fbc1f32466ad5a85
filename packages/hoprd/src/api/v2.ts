import type { Server } from 'http'
import type { Application, Request } from 'express'
import type { WebSocketServer } from 'ws'
import type Hopr from '@hoprnet/hopr-core'
import type { LogStream } from '../logs.js'
import process from 'process'
import path from 'path'
import fs from 'fs'
import express from 'express'
import cors from 'cors'
import swaggerUi from 'swagger-ui-express'
import bodyParser from 'body-parser'
import { initialize } from 'express-openapi'
import type { default as OpenAPIFramework } from 'openapi-framework'
import PeerId from 'peer-id'
import { debug, Address } from '@hoprnet/hopr-utils'
import { authenticateWsConnection, getStatusCodeForInvalidInputInRequest, removeQueryParams } from './utils.js'
<<<<<<< HEAD
import { SettingKey, StateOps } from '../types.js'
=======

import type { Server } from 'http'
import type { Application, Request } from 'express'
import type { WebSocketServer } from 'ws'
import type { default as Hopr } from '@hoprnet/hopr-core'
import { SettingKey, StateOps } from '../types.js'
import type { LogStream } from './../logs.js'
import BN from 'bn.js'
>>>>>>> b746d992

const debugLog = debug('hoprd:api:v2')

// The Rest API v2 is uses JSON for input and output, is validated through a
// Swagger schema which is also accessible for testing at:
// http://localhost:3001/api/v2/_swagger
export async function setupRestApi(
  service: Application,
  urlPath: string,
  node: Hopr,
  stateOps: StateOps,
  options: any
): Promise<OpenAPIFramework> {
  // this API uses JSON data only
  service.use(urlPath, bodyParser.json())

  // enable all CORS requests
  service.use(urlPath, cors())

  // assign internal objects to each requests so they can be accessed within
  // handlers
  service.use(
    urlPath,
    function addNodeContext(req, _res, next) {
      req.context = { node: this.node, stateOps: this.stateOps }
      next()
    }
      // Need to explicitly bind the instances to the function
      // to make sure the right instances are present
      .bind({ node, stateOps })
  )
  // because express-openapi uses relative paths we need to figure out where
  // we are exactly
  const cwd = process.cwd()
  const packagePath = path.dirname(new URL('../../package.json', import.meta.url).pathname)
  const relPath = path.relative(cwd, packagePath)
  const apiBaseSpecPath = path.join(relPath, 'rest-api-v2-spec.yaml')
  const apiFullSpecPath = path.join(relPath, 'rest-api-v2-full-spec.json')
  const apiPathsPath = path.join(relPath, 'lib/api/v2/paths')
  const encodedApiToken = encodeURI(options.apiToken)

  // useful documentation for the configuration of express-openapi can be found at:
  // https://github.com/kogosoftwarellc/open-api/tree/master/packages/express-openapi
  const apiInstance = await initialize({
    app: service,
    // the spec resides in the package top-level folder
    apiDoc: apiBaseSpecPath,
    // path to generated HTTP operations
    paths: apiPathsPath,
    pathsIgnore: /\.spec$/,
    routesGlob: '**/*.js',
    routesIndexFileRegExp: /(?:index)?\.js$/,
    // since we pass the spec directly we don't need to expose it via HTTP
    exposeApiDocs: false,
    errorMiddleware: function (err, _, res, next) {
      // @fixme index-0 access does not always work
      if (err.status === 400) {
        const path = String(err.errors[0].path) || ''
        res.status(err.status).send({ status: getStatusCodeForInvalidInputInRequest(path) })
      } else {
        next(err)
      }
    },
    // we use custom formats for particular internal data types
    customFormats: {
      peerId: (input) => {
        try {
          // this call will throw if the input is no peer id
          PeerId.createFromB58String(input)
        } catch (err) {
          return false
        }
        return true
      },
      address: (input) => {
        try {
          Address.fromString(input)
        } catch (err) {
          return false
        }
        return true
      },
      amount: (input) => {
        try {
          new BN(input)
        } catch (err) {
          return false
        }
        return true
      },
      settingKey: (input) => {
        return Object.values(SettingKey).includes(input)
      }
    },
    securityHandlers: {
      // TODO: We assume the handlers are always called in order. This isn't a
      // given and might change in the future. Thus, they should be made order-independent.
      keyScheme: function (req: Request, _scopes, _securityDefinition) {
<<<<<<< HEAD
        // skip checks if authentication is disabled
        if (options.testNoAuthentication) return true

        const apiToken = decodeURI(req.get('x-auth-token') || '')

        // tokens must match & not be falsy
        if (!options.apiToken || !apiToken || apiToken !== options.apiToken) {
=======
        // Applying multiple URI encoding is an identity
        let apiTokenFromUser = encodeURI(req.get('x-auth-token') || '')

        if (
          !this.options.testNoAuthentication &&
          this.options.apiToken !== undefined &&
          apiTokenFromUser !== encodedApiToken
        ) {
>>>>>>> b746d992
          // because this is not the last auth check, we just indicate that
          // the authentication failed so the auth chain can continue
          return false
        }

        // successfully authenticated, will stop the auth chain and proceed with the request
        return true
      }.bind({ options }),
      passwordScheme: function (req: Request, _scopes, _securityDefinition) {
        // skip checks if authentication is disabled
        if (options.testNoAuthentication) return true

        const authEncoded = (req.get('authorization') || '').replace('Basic ', '')
<<<<<<< HEAD
        // we only expect a single value here, instead of the usual user:password
        const [apiToken] = decodeURI(Buffer.from(authEncoded, 'base64').toString('binary')).split(':')

        // tokens must match & not be falsy
        if (!options.apiToken || !apiToken || apiToken !== options.apiToken) {
=======
        // We only expect a single value here, instead of the usual user:password, so we take the user part as token
        let apiTokenFromUser = encodeURI(Buffer.from(authEncoded, 'base64').toString('binary')).split(':')[0] // The colon ':' does not get encoded by encodeURI

        if (
          !this.options.testNoAuthentication &&
          this.options.apiToken !== undefined &&
          apiTokenFromUser !== encodedApiToken
        ) {
>>>>>>> b746d992
          // because this is the last auth check, we must throw the appropriate
          // error to be sent back to the user
          throw {
            status: 403,
            challenge: 'Basic realm=hoprd',
            message: 'You must authenticate to access hoprd.'
          }
        }

        // successfully authenticated
        return true
      }.bind({ options })
    }
  })

  // hook up the Swagger UI for our API spec
  // also see https://github.com/scottie1984/swagger-ui-express
  service.use(urlPath + '/_swagger', swaggerUi.serve)
  service.get(urlPath + '/_swagger', swaggerUi.setup(apiInstance.apiDoc, {}))

  // Write the api spec to disk for use outside of the server.
  // We only do this if CI or DEBUG are set to prevent this happening in
  // production environments.
  if (process.env.DEBUG || process.env.CI) {
    try {
      fs.writeFile(apiFullSpecPath, JSON.stringify(apiInstance.apiDoc), (err) => {
        if (err) {
          debugLog(`Error: Could not write full Rest API v2 spec file to ${apiFullSpecPath}: ${err}`)
          return
        }
        debugLog(`Written full Rest API v2 spec file to ${apiFullSpecPath}`)
      })
    } catch (err) {
      debugLog(`Error: Could not write full Rest API v2 spec file to ${apiFullSpecPath}: ${err}`)
    }
  }

  service.use(urlPath, ((err, _req, res, _next) => {
    res.status(err.status).json(err)
  }) as express.ErrorRequestHandler)

  return apiInstance
}

const WS_PATHS = {
  NONE: '', // used for testing
  MESSAGES: '/api/v2/messages/websocket',
  LEGACY_STREAM: '/api/v2/node/stream/websocket'
}

export function setupWsApi(
  server: Server,
  wss: WebSocketServer,
  node: Hopr,
  logStream: LogStream,
  options: { apiToken?: string }
) {
  // before upgrade to WS, we perform various checks
  server.on('upgrade', function upgrade(req, socket, head) {
    debugLog('WS client attempt to upgrade')
    const path = removeQueryParams(req.url)
    const needsAuth = !!options.apiToken

    // check if path is supported
    if (!Object.values(WS_PATHS).includes(path)) {
      debugLog(`WS client path '${path}' does not exist`)
      socket.end('HTTP/1.1 404 Not Found\r\n\r\n', () => socket.destroy())
      return
    }

    // check if request is authenticated
    if (needsAuth && !authenticateWsConnection(req, options.apiToken)) {
      debugLog('WS client failed authentication')
      socket.end('HTTP/1.1 401 Unauthorized\r\n\r\n', () => socket.destroy())
      return
    }

    // log connection status
    if (!needsAuth) debugLog('WS client connected [ authentication DISABLED ]')
    else debugLog('WS client connected [ authentication ENABLED ]')

    // upgrade to WS protocol
    wss.handleUpgrade(req, socket, head, function done(socket_) {
      wss.emit('connection', socket_, req)
    })
  })

  wss.on('connection', (socket, req) => {
    debugLog('WS client connected!')
    const path = removeQueryParams(req.url)

    socket.on('error', (err: string) => {
      debugLog('WS error', err.toString())
    })

    if (path === WS_PATHS.MESSAGES) {
      node.on('hopr:message', (msg: Uint8Array) => {
        socket.send(msg.toString())
      })
    } else if (path === WS_PATHS.LEGACY_STREAM) {
      logStream.addMessageListener((msg) => {
        if (msg.type !== 'message') {
          socket.send(
            JSON.stringify({
              type: msg.type,
              timestamp: msg.ts,
              content: msg.msg
            })
          )
        }
      })
    } else {
      // close connection on unsupported paths
      socket.close(1000)
    }
  })
}

// In order to pass custom objects along with each request we build a context
// which is attached during request processing.
export class Context {
  constructor(public node: Hopr, public stateOps: StateOps) {}
}

declare global {
  namespace Express {
    interface Request {
      context: {
        node: Hopr
        stateOps: StateOps
      }
    }
  }
}<|MERGE_RESOLUTION|>--- conflicted
+++ resolved
@@ -1,8 +1,3 @@
-import type { Server } from 'http'
-import type { Application, Request } from 'express'
-import type { WebSocketServer } from 'ws'
-import type Hopr from '@hoprnet/hopr-core'
-import type { LogStream } from '../logs.js'
 import process from 'process'
 import path from 'path'
 import fs from 'fs'
@@ -15,9 +10,6 @@
 import PeerId from 'peer-id'
 import { debug, Address } from '@hoprnet/hopr-utils'
 import { authenticateWsConnection, getStatusCodeForInvalidInputInRequest, removeQueryParams } from './utils.js'
-<<<<<<< HEAD
-import { SettingKey, StateOps } from '../types.js'
-=======
 
 import type { Server } from 'http'
 import type { Application, Request } from 'express'
@@ -26,7 +18,6 @@
 import { SettingKey, StateOps } from '../types.js'
 import type { LogStream } from './../logs.js'
 import BN from 'bn.js'
->>>>>>> b746d992
 
 const debugLog = debug('hoprd:api:v2')
 
@@ -125,15 +116,6 @@
       // TODO: We assume the handlers are always called in order. This isn't a
       // given and might change in the future. Thus, they should be made order-independent.
       keyScheme: function (req: Request, _scopes, _securityDefinition) {
-<<<<<<< HEAD
-        // skip checks if authentication is disabled
-        if (options.testNoAuthentication) return true
-
-        const apiToken = decodeURI(req.get('x-auth-token') || '')
-
-        // tokens must match & not be falsy
-        if (!options.apiToken || !apiToken || apiToken !== options.apiToken) {
-=======
         // Applying multiple URI encoding is an identity
         let apiTokenFromUser = encodeURI(req.get('x-auth-token') || '')
 
@@ -142,7 +124,6 @@
           this.options.apiToken !== undefined &&
           apiTokenFromUser !== encodedApiToken
         ) {
->>>>>>> b746d992
           // because this is not the last auth check, we just indicate that
           // the authentication failed so the auth chain can continue
           return false
@@ -156,13 +137,6 @@
         if (options.testNoAuthentication) return true
 
         const authEncoded = (req.get('authorization') || '').replace('Basic ', '')
-<<<<<<< HEAD
-        // we only expect a single value here, instead of the usual user:password
-        const [apiToken] = decodeURI(Buffer.from(authEncoded, 'base64').toString('binary')).split(':')
-
-        // tokens must match & not be falsy
-        if (!options.apiToken || !apiToken || apiToken !== options.apiToken) {
-=======
         // We only expect a single value here, instead of the usual user:password, so we take the user part as token
         let apiTokenFromUser = encodeURI(Buffer.from(authEncoded, 'base64').toString('binary')).split(':')[0] // The colon ':' does not get encoded by encodeURI
 
@@ -171,7 +145,6 @@
           this.options.apiToken !== undefined &&
           apiTokenFromUser !== encodedApiToken
         ) {
->>>>>>> b746d992
           // because this is the last auth check, we must throw the appropriate
           // error to be sent back to the user
           throw {
