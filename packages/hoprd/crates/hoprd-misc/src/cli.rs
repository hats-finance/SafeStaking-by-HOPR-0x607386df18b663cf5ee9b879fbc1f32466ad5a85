--- conflicted
+++ resolved
@@ -257,12 +257,8 @@
         long = "autoRedeemTickets",
         default_value_t = false,
         env = "HOPRD_AUTO_REDEEEM_TICKETS",
-<<<<<<< HEAD
         help = "If enabled automatically redeems winning tickets.",
         action = ArgAction::SetTrue
-=======
-        help = "If enabled automatically redeems winning tickets."
->>>>>>> c1cad2c1
     )]
     pub auto_redeem_tickets: bool,
 
@@ -270,12 +266,8 @@
         long = "checkUnrealizedBalance",
         default_value_t = false,
         env = "HOPRD_CHECK_UNREALIZED_BALANCE",
-<<<<<<< HEAD
         help = "Determines if unrealized balance shall be checked first before validating unacknowledged tickets.",
         action = ArgAction::SetTrue
-=======
-        help = "Determines if unrealized balance shall be checked first before validating unacknowledged tickets."
->>>>>>> c1cad2c1
     )]
     pub check_unrealized_balance: bool,
 
@@ -391,12 +383,8 @@
         help = "completely disables the token authentication for the API, overrides any apiToken if set",
         action = ArgAction::SetTrue,
         env = "HOPRD_DISABLE_API_AUTHENTICATION",
-<<<<<<< HEAD
         default_value_t = false,
         hide = true
-=======
-        default_value_t = false
->>>>>>> c1cad2c1
     )]
     pub disable_api_authentication: bool,
 
