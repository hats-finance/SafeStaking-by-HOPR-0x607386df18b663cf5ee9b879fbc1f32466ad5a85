--- conflicted
+++ resolved
@@ -1,10 +1,6 @@
 {
   "name": "@hoprnet/chat-bot",
-<<<<<<< HEAD
   "version": "1.37.0-alpha.0",
-=======
-  "version": "1.17.19",
->>>>>>> 13bf2d01
   "description": "",
   "repository": "https://github.com/hoprnet/hoprnet.git",
   "homepage": "https://hoprnet.org",
@@ -31,17 +27,10 @@
     "yarn": "1"
   },
   "dependencies": {
-<<<<<<< HEAD
     "@hoprnet/hopr-core": "1.37.0-alpha.0",
     "@hoprnet/hopr-core-connector-interface": "1.37.0-alpha.0",
     "@hoprnet/hopr-core-ethereum": "1.37.0-alpha.0",
     "@hoprnet/hopr-utils": "1.37.0-alpha.0",
-=======
-    "@hoprnet/hopr-core": "1.17.19",
-    "@hoprnet/hopr-core-connector-interface": "1.17.19",
-    "@hoprnet/hopr-core-ethereum": "1.17.19",
-    "@hoprnet/hopr-utils": "1.17.19",
->>>>>>> 13bf2d01
     "@hoprnet/twitter-api-client": "^0.1.8",
     "@linkdrop/sdk": "1.1.6",
     "debug": "4.2.0",
@@ -49,7 +38,7 @@
     "dotenv-parse-variables": "^1.0.1",
     "firebase-admin": "^9.1.1",
     "global": "^4.4.0",
-    "peer-id": "0.14.2",
+    "peer-id": "0.13",
     "rimraf": "^3.0.2",
     "tinyurl": "1.1.7",
     "wait-for-stuff": "^1.4.0",
