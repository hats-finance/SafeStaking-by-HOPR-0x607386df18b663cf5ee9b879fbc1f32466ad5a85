--- conflicted
+++ resolved
@@ -1,10 +1,6 @@
 {
   "name": "@hoprnet/hopr-connect",
-<<<<<<< HEAD
-  "version": "1.92.9-next.4",
-=======
   "version": "1.92.9",
->>>>>>> 00028acd
   "description": "A libp2p-complaint transport module that handles NAT traversal by using WebRTC",
   "repository": "https://github.com/hoprnet/hopr-connect.git",
   "homepage": "https://github.com/hoprnet/hopr-connect",
