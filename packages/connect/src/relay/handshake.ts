import type { HoprConnectOptions, Stream, StreamType } from '../types.js'
<<<<<<< HEAD
=======
import { toU8aStream } from '../utils/index.js'
>>>>>>> b746d992
import { handshake } from 'it-handshake'
import type { Handshake } from 'it-handshake'
import type PeerId from 'peer-id'

import chalk from 'chalk'
import { pubKeyToPeerId } from '@hoprnet/hopr-utils'

import { RelayState } from './state.js'
import type { Relay } from './index.js'

import debug from 'debug'
import { DELIVERY_PROTOCOL } from '../constants.js'

export enum RelayHandshakeMessage {
  OK,
  FAIL,
  FAIL_COULD_NOT_REACH_COUNTERPARTY,
  FAIL_COULD_NOT_IDENTIFY_PEER,
  FAIL_INVALID_PUBLIC_KEY,
  FAIL_LOOPBACKS_ARE_NOT_ALLOWED,
  FAIL_RELAY_FULL
}

function handshakeMessageToString(handshakeMessage: RelayHandshakeMessage): string {
  switch (handshakeMessage) {
    case RelayHandshakeMessage.OK:
      return 'OK'
    case RelayHandshakeMessage.FAIL_COULD_NOT_REACH_COUNTERPARTY:
      return 'FAIL_COULD_NOT_REACH_COUNTERPARTY'
    case RelayHandshakeMessage.FAIL_COULD_NOT_IDENTIFY_PEER:
      return 'FAIL_COULD_NOT_IDENTIFY_PEER'
    case RelayHandshakeMessage.FAIL_INVALID_PUBLIC_KEY:
      return 'FAIL_INVALID_PUBLIC_KEY'
    case RelayHandshakeMessage.FAIL_LOOPBACKS_ARE_NOT_ALLOWED:
      return 'FAIL_LOOPBACKS_ARE_NOT_ALLOWED'
    case RelayHandshakeMessage.FAIL_RELAY_FULL:
      return 'FAIL_RELAY_FULL'
    default:
      throw Error(`Invalid state. Got ${handshakeMessage}`)
  }
}

const DEBUG_PREFIX = 'hopr-connect:relay:handshake'

const log = debug(DEBUG_PREFIX)
const error = debug(DEBUG_PREFIX.concat(':error'))
const verbose = debug(DEBUG_PREFIX.concat(':verbose'))

type Response =
  | {
      success: false
      code: 'FAIL'
    }
  | {
      success: true
      stream: Stream
    }

type HandleResponse =
  | {
      success: false
      code: 'FAIL'
    }
  | {
      success: true
      stream: Stream
      counterparty: PeerId
    }

/**
 * Encapsulates the relay handshake procedure
 */
class RelayHandshake {
  private shaker: Handshake

  constructor(stream: Stream, private options: HoprConnectOptions = {}) {
<<<<<<< HEAD
    this.shaker = handshake(stream as Stream<Uint8Array>)
=======
    this.shaker = handshake({
      source: toU8aStream(stream.source),
      sink: stream.sink
    })
>>>>>>> b746d992
  }

  /**
   * Immediately rejects the relay handshake with the given reason
   * @param reason one of RelayHandshakeMessage to send before termination
   * @returns
   */
  async reject(reason: RelayHandshakeMessage) {
    this.shaker.write(Uint8Array.of(reason))
    this.shaker.rest()
    return {
      success: false,
      code: 'FAIL'
    }
  }

  /**
   * Tries to establish a relayed connection to the given destination
   * @param relay relay to use
   * @param destination destination to connect to trough relay
   * @returns a relayed connection to `destination`
   */
  async initiate(relay: PeerId, destination: PeerId): Promise<Response> {
    this.shaker.write(destination.pubKey.marshal())

    let chunk: StreamType | undefined
    try {
      chunk = await this.shaker.read()
    } catch (err: any) {
      error(`Error while reading answer from ${chalk.green(relay.toB58String())}.`, err.message)
    }

    if (chunk == null || chunk.length == 0) {
      verbose(`Received empty message. Discarding`)
      this.shaker.rest()
      return {
        success: false,
        code: 'FAIL'
      }
    }

    const answer = chunk.slice(0, 1)[0]

    this.shaker.rest()

    // Anything can happen
    switch (answer as RelayHandshakeMessage) {
      case RelayHandshakeMessage.OK:
        log(
          `Successfully established outbound relayed connection with ${chalk.green(
            destination.toB58String()
          )} over relay ${chalk.green(relay.toB58String())}`
        )
        return {
          success: true,
          stream: this.shaker.stream
        }
      default:
        error(
          `Could not establish relayed connection to ${chalk.green(destination.toB58String())} over relay ${chalk.green(
            relay.toB58String()
          )}. Answer was: <${chalk.yellow(handshakeMessageToString(answer))}>`
        )

        return {
          success: false,
          code: 'FAIL'
        }
    }
  }

  /**
   * Negotiates between initiator and destination whether they can establish
   * a relayed connection.
   * @param source peerId of the initiator
   * @param getStreamToCounterparty used to connect to counterparty
   * @param state.exists to check if relay state exists
   * @param state.isActive to check if existing relay state can be used
   * @param state.updateExisting to update existing connection with new stream if not active
   * @param state.createNew to establish a whole-new instance
   */
  async negotiate(
    source: PeerId,
    getStreamToCounterparty: InstanceType<typeof Relay>['dialNodeDirectly'],
    state: Pick<RelayState, 'exists' | 'isActive' | 'updateExisting' | 'createNew'>,
    __relayFreeTimeout?: number
  ): Promise<void> {
    log(`handling relay request`)

    let chunk: StreamType | undefined

    try {
      chunk = await this.shaker.read()
    } catch (err) {
      error(err)
    }

    if (chunk == null || chunk.length == 0) {
      this.shaker.write(Uint8Array.of(RelayHandshakeMessage.FAIL_INVALID_PUBLIC_KEY))
      this.shaker.rest()
      error(
        `Received empty message from peer ${chalk.yellow(
          source
        )}. Ending stream because unable to identify counterparty`
      )
      return
    }

    let destination: PeerId | undefined

    try {
      destination = pubKeyToPeerId(chunk.slice())
    } catch (err) {
      error(err)
    }

    if (destination == null) {
      error(`Cannot decode public key of destination.`)
      this.shaker.write(Uint8Array.of(RelayHandshakeMessage.FAIL_INVALID_PUBLIC_KEY))
      this.shaker.rest()
      return
    }

    log(`counterparty identified as ${destination.toB58String()}`)

    if (source.equals(destination)) {
      error(`Peer ${source.toB58String()} is trying to loopback to itself. Dropping connection.`)
      this.shaker.write(Uint8Array.of(RelayHandshakeMessage.FAIL_LOOPBACKS_ARE_NOT_ALLOWED))
      this.shaker.rest()
      return
    }

    const relayedConnectionExists = state.exists(source, destination)

    if (relayedConnectionExists) {
      // Relay could exist but connection is dead
      const connectionIsActive = await state.isActive(source, destination)

      if (connectionIsActive) {
        this.shaker.write(Uint8Array.of(RelayHandshakeMessage.OK))
        this.shaker.rest()

        state.updateExisting(source, destination, this.shaker.stream)

        return
      }
    }

    let toDestinationStruct: Awaited<ReturnType<typeof getStreamToCounterparty>>
    try {
      toDestinationStruct = await getStreamToCounterparty(destination, DELIVERY_PROTOCOL(this.options.environment))
    } catch (err) {
      error(err)
    }

    // Anything can happen while attempting to connect
    if (toDestinationStruct == null) {
      error(
        `Failed to create circuit from ${source.toB58String()} to ${destination.toB58String()} because destination is not reachable`
      )
      this.shaker.write(Uint8Array.of(RelayHandshakeMessage.FAIL_COULD_NOT_REACH_COUNTERPARTY))
      this.shaker.rest()
      return
    }

<<<<<<< HEAD
    const destinationShaker = handshake(toDestinationStruct.stream as Stream)
=======
    const destinationShaker = handshake({
      source: toU8aStream(toDestinationStruct.stream.source as any),
      sink: toDestinationStruct.stream.sink as any
    })
>>>>>>> b746d992

    destinationShaker.write(source.pubKey.marshal())

    let destinationChunk: StreamType | undefined

    try {
      destinationChunk = await destinationShaker.read()
    } catch (err) {
      error(err)
    }

    if (destinationChunk == null || destinationChunk.length == 0) {
      this.shaker.write(Uint8Array.of(RelayHandshakeMessage.FAIL_COULD_NOT_REACH_COUNTERPARTY))
      this.shaker.rest()

      destinationShaker.rest()
      try {
        await toDestinationStruct.conn.close()
      } catch (err) {
        error(`Error while closing connection to destination ${destination.toB58String()}.`, err)
      }
      return
    }

    const destinationAnswer = destinationChunk.slice(0, 1)[0]

    switch (destinationAnswer as RelayHandshakeMessage) {
      case RelayHandshakeMessage.OK:
        this.shaker.write(Uint8Array.of(RelayHandshakeMessage.OK))
        this.shaker.rest()
        destinationShaker.rest()

        try {
          // NOTE: This returns only when the relay connection is terminated
          await state.createNew(
            source,
            destination,
            this.shaker.stream,
            destinationShaker.stream,
            this.options.relayFreeTimeout
          )
        } catch (err) {
          error(
            `Cannot establish relayed connection between ${destination.toB58String()} and ${source.toB58String()}`,
            err
          )
          // @TODO find a way how to forward the error to source and destination
          return
        }
        break
      default:
        this.shaker.write(Uint8Array.of(RelayHandshakeMessage.FAIL_COULD_NOT_REACH_COUNTERPARTY))
        this.shaker.rest()

        destinationShaker.rest()
        return
    }
  }

  /**
   * Handles an incoming request from a relay
   * @param source peerId of the relay
   * @returns a duplex stream with the initiator
   */
  async handle(source: PeerId): Promise<HandleResponse> {
    let chunk: StreamType | undefined
    try {
      chunk = await this.shaker.read()
    } catch (err) {
      error(err)
    }

    // Anything can happen
    if (chunk == null || chunk.length == 0) {
      error(`Received empty message. Ignoring request`)
      this.shaker.write(Uint8Array.of(RelayHandshakeMessage.FAIL))
      this.shaker.rest()

      return {
        success: false,
        code: 'FAIL'
      }
    }

    let initiator: PeerId | undefined

    try {
      initiator = pubKeyToPeerId(chunk.slice())
    } catch (err: any) {
      error(`Could not decode sender peerId.`, err.message)
    }

    if (initiator == null) {
      this.shaker.write(Uint8Array.of(RelayHandshakeMessage.FAIL))
      this.shaker.rest()

      return {
        success: false,
        code: 'FAIL'
      }
    }

    log(
      `Successfully established inbound relayed connection from initiator ${chalk.green(
        initiator.toB58String()
      )} over relay ${chalk.green(source.toB58String())}.`
    )

    this.shaker.write(Uint8Array.of(RelayHandshakeMessage.OK))
    this.shaker.rest()

    return {
      success: true,
      stream: this.shaker.stream,
      counterparty: initiator
    }
  }
}

export { RelayHandshake }<|MERGE_RESOLUTION|>--- conflicted
+++ resolved
@@ -1,8 +1,5 @@
 import type { HoprConnectOptions, Stream, StreamType } from '../types.js'
-<<<<<<< HEAD
-=======
 import { toU8aStream } from '../utils/index.js'
->>>>>>> b746d992
 import { handshake } from 'it-handshake'
 import type { Handshake } from 'it-handshake'
 import type PeerId from 'peer-id'
@@ -79,14 +76,10 @@
   private shaker: Handshake
 
   constructor(stream: Stream, private options: HoprConnectOptions = {}) {
-<<<<<<< HEAD
-    this.shaker = handshake(stream as Stream<Uint8Array>)
-=======
     this.shaker = handshake({
       source: toU8aStream(stream.source),
       sink: stream.sink
     })
->>>>>>> b746d992
   }
 
   /**
@@ -252,14 +245,10 @@
       return
     }
 
-<<<<<<< HEAD
-    const destinationShaker = handshake(toDestinationStruct.stream as Stream)
-=======
     const destinationShaker = handshake({
       source: toU8aStream(toDestinationStruct.stream.source as any),
       sink: toDestinationStruct.stream.sink as any
     })
->>>>>>> b746d992
 
     destinationShaker.write(source.pubKey.marshal())
 
