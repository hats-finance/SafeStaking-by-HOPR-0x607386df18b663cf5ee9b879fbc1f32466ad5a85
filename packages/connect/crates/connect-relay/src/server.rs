use core::pin::Pin;
use std::collections::HashMap;

use crate::{constants::DEFAULT_RELAYED_CONNECTION_PING_TIMEOUT, traits::DuplexStream};
use futures::{
    channel::mpsc::{self, UnboundedReceiver, UnboundedSender},
    future::{select, Either},
    pin_mut,
    stream::{FusedStream, Stream},
    task::{Context, Poll},
    Future, FutureExt, Sink, SinkExt, TryFutureExt,
};
use getrandom::getrandom;
use pin_project_lite::pin_project;
use std::task::Waker;
use utils_log::{error, info};

#[cfg(any(not(feature = "wasm"), test))]
use async_std::task::sleep;
#[cfg(all(feature = "wasm", not(test)))]
use gloo_timers::future::sleep;

#[cfg(any(not(feature = "wasm"), test))]
use utils_misc::time::native::current_timestamp;
#[cfg(all(feature = "wasm", not(test)))]
use utils_misc::time::wasm::current_timestamp;

#[repr(u8)]
pub enum MessagePrefix {
    Payload = 0x00,
    StatusMessage = 0x01,
    ConnectionStatus = 0x02,
    WebRTC = 0x03,
}

#[repr(u8)]
pub enum StatusMessage {
    Ping = 0x00,
    Pong = 0x01,
}

#[repr(u8)]
pub enum ConnectionStatusMessage {
    Stop = 0x00,
    Restart = 0x01,
    Upgraded = 0x02,
}

pub trait RelayServerCbs {
    fn on_close(&self) -> () {}
    fn on_upgrade(&self) -> () {}
}

pin_project! {
    /// In order to test the liveness of a relayed connection, the relay management
    /// code issues ping requests, which are encaspsulated in this struct.
    ///
    /// The struct itself implements the `futures::Future` trait, so it can get
    /// polled to see if there has been a reply.
    #[derive(Debug)]
    pub struct PingFuture {
        // used to signal that the ping request was successful
        waker: Option<Waker>,
        // timestamp when the request has been started, used check
        // timeout and compute latency
        started_at: u64,
        // filled with a timestamp once reply came back.
        completed_at: Option<u64>
    }
}

impl PingFuture {
    /// Creates a new ping request instance
    fn new() -> Self {
        Self {
            waker: None,
            started_at: current_timestamp(),
            completed_at: None,
        }
    }

    /// Once the ping reply came back, wake the future to tell
    /// the calling code that ping request has been successful.
    fn wake(&mut self) -> () {
        self.completed_at.get_or_insert(current_timestamp());

        if let Some(waker) = self.waker.take() {
            waker.wake();
        }
    }
}

impl Future for PingFuture {
    type Output = u64;

    fn poll(self: Pin<&mut Self>, cx: &mut Context<'_>) -> Poll<Self::Output> {
        let this = self.project();

        match this.completed_at {
            Some(completed_at) => Poll::Ready(*completed_at - *this.started_at),
            None => {
                *this.waker = Some(cx.waker().clone());
                Poll::Pending
            }
        }
    }
}

pin_project! {
    /// Relayed connections consist of two individual connections,
    /// one to the initiator and another one to the destination.
    /// Both sides may reconnect multiple times, which creates a
    /// stream of *fresh* connections.
    ///
    /// This struct holds new incoming stream, e.g. after reconnects
    /// and itself implements the `futures::Stream` trait
    #[derive(Debug)]
    pub struct NextStream<St> {
        next_stream: Option<St>,
        waker: Option<Waker>,
    }
}

impl<'a, St> NextStream<St> {
    fn new() -> NextStream<St> {
        Self {
            next_stream: None,
            waker: None,
        }
    }

    /// Once there has been a reconnect, there is a *fresh* connection. This
    /// method takes this *fresh* connection and signals that a new stream
    /// item is ready to be processed.
    ///
    /// The method throws if the previous stream has not yet been taken out.
    fn take_stream(&mut self, new_stream: St) -> Result<(), String> {
        match self.next_stream {
            Some(_) => {
                error!("Cannot take stream because previous stream has not yet been consumed");
                Err(format!(
                    "Cannot take stream because previous stream has not yet been consumed"
                ))
            }
            None => {
                self.next_stream = Some(new_stream);

                info!("next_stream waker {:?}", self.waker);
                if let Some(waker) = self.waker.take() {
                    info!("waking next_stream stream");
                    waker.wake();
                }

                Ok(())
            }
        }
    }
}

impl<'a, St> Stream for NextStream<St> {
    type Item = St;

    fn poll_next(self: Pin<&mut Self>, cx: &mut Context<'_>) -> Poll<Option<Self::Item>> {
        let this = self.project();

        match this.next_stream.take() {
            Some(stream) => Poll::Ready(Some(stream)),
            None => {
                // maybe turn this into a vec to store multiple waker instances
                *this.waker = Some(cx.waker().clone());
                Poll::Pending
            }
        }
    }
}

pin_project! {
    ///  Encapsulates the relay-side stream state management.
    ///
    /// ┌────┐   stream    ┌────────┐
    /// │ A  ├────────────►│        │ stream
    /// └────┘             │Server  ├───────►
    ///                ┌──►│        │
    /// ┌────┐         │   └────────┘
    /// │ A' ├─────────┘
    /// └────┘  new stream
    ///
    /// At the beginning, this code get instantiated with a connection
    /// to one of the participants. Once there is a reconnects, a new
    /// connection can get attached and the server does a stream handover
    /// to the newly attached connection.
    #[derive(Debug)]
    struct Server<St: DuplexStream, Cbs: RelayServerCbs> {
        // the underlying Stream / Sink struct
        // FIXME: make it work for pure Rust *and* WebAssembly
        #[pin]
        stream: Option<St>,
        #[pin]
        // stream of new Stream / Sink structs, used
        // for stream handovers after reconnects
        next_stream: NextStream<St>,
        // used to dequeue status messages
        #[pin]
        status_messages_rx: Option<UnboundedReceiver<Box<[u8]>>>,
        // used to queue status messages
        status_messages_tx: UnboundedSender<Box<[u8]>>,
        // holds current ping requests
        ping_requests: std::collections::HashMap<[u8; 4], PingFuture>,
        // true if stream / sink has ended
        ended: bool,
        // set to true after stream switched
        stream_switched: bool,
        // holds a status message if it could not get send directly
        buffered_status_message: Option<Box<[u8]>>,
        // unique id of this instance
        id: Box<[u8; 4]>,
        // wake stream after reconnect
        poll_next_waker: Option<Waker>,
        // wake sink after reconnect
        poll_ready_waker: Option<Waker>,
        // signal events to management code
        callbacks: Option<Cbs>
    }
}

impl<St: DuplexStream, Cbs: RelayServerCbs> Server<St, Cbs> {
    /// Takes a stream to one of the endpoints and callbacks to the relay
    /// management code and creates a new instance server-side relay stream
    /// state management instance.
    fn new(stream: St, callbacks: Cbs) -> Server<St, Cbs> {
        let (status_messages_tx, status_messages_rx) = mpsc::unbounded::<Box<[u8]>>();

        let mut id = [0u8; 4];
        match getrandom(&mut id) {
            Ok(_) => (),
            Err(e) => panic!("Could not generate random identifier {}", e),
        };

        Self {
            stream: Some(stream),
            next_stream: NextStream::new(),
            status_messages_rx: Some(status_messages_rx),
            status_messages_tx,
            ping_requests: HashMap::new(),
            ended: false,
            stream_switched: false,
            buffered_status_message: None,
            id: Box::from(id),
            poll_next_waker: None,
            poll_ready_waker: None,
            callbacks: Some(callbacks),
        }
    }

    /// Used to test whether the relayed connection is alive, takes
    /// an optional custom timeout. If none is supplied, a default
    /// timeout is used.
    async fn ping(&mut self, maybe_timeout: Option<u64>) -> Result<u64, String> {
        let random_value: [u8; 4] = [0u8; 4];

        // FIXME: enable once client code is migrated
        // getrandom(&mut random_value).unwrap();

        let fut = PingFuture::new();
        // takes ownership
        self.ping_requests.insert(random_value, fut);

        let timeout_duration = maybe_timeout.unwrap_or(DEFAULT_RELAYED_CONNECTION_PING_TIMEOUT as u64);

        let send_fut = self
            .send(Box::new([
                MessagePrefix::StatusMessage as u8,
                StatusMessage::Ping as u8,
            ]))
            .map_err(|e| format!("Failed sending ping request {}", e));

        let send_timeout = sleep(std::time::Duration::from_millis(timeout_duration as u64)).fuse();

        pin_mut!(send_timeout);

        match select(send_timeout, send_fut).await {
            Either::Left(_) => return Err(format!("Low-level ping timed out after {} ms", timeout_duration)),
            Either::Right((Ok(()), _)) => (),
            Either::Right((Err(e), _)) => return Err(e),
        };

        // TODO: move this up to catch all
        let response_timeout = sleep(std::time::Duration::from_millis(timeout_duration as u64)).fuse();
        // cannot clone futures
        let ping = self.ping_requests.get_mut(&random_value).unwrap();

        pin_mut!(response_timeout);

        match select(response_timeout, ping).await {
            Either::Left(_) => Err(format!("Low-level ping timed out after {}", timeout_duration)),
            Either::Right((latency, _)) => Ok(latency),
        }
    }

    /// To test if the relayed connection is alive, the relay management code
    /// issues low-level ping requests. Each ping request gets a unique identifier.
    /// This method returns all currently open ping requests, mainly used for testing.
    pub fn get_pending_ping_requests(&self) -> Vec<[u8; 4]> {
        self.ping_requests.keys().copied().collect()
    }

    /// A relayed connection contains two sides, one towards the initiator and one
    /// towards the destination. Each side can break. Once one side reconnects, this
    /// method takes the *fresh* connections and attaches it to the existing relay
    /// connection pipeline.
    pub fn update(&mut self, new_stream: St) -> Result<(), String> {
        let res = self.next_stream.take_stream(new_stream);
        if let Some(item) = self.poll_next_waker.take() {
            item.wake()
        }

        if let Some(item) = self.poll_ready_waker.take() {
            item.wake()
        }

        res
    }

    /// Prepends logs with a per-instance identifier to enhance debugging
    pub fn log(&self, msg: &str) {
        info!("{} {}", hex::encode(*self.id), msg)
    }

    /// Prepends error logs with a per-instance identifier to enhance debugging
    pub fn error(&self, msg: &str) {
        error!("{} {}", hex::encode(*self.id), msg)
    }
}

impl<'b, St: DuplexStream, Cbs: RelayServerCbs> Stream for Server<St, Cbs> {
    type Item = Result<Box<[u8]>, String>;

    fn poll_next(self: Pin<&mut Self>, cx: &mut Context<'_>) -> Poll<Option<Self::Item>> {
        let mut this = self.project();

        *this.poll_next_waker = Some(cx.waker().clone());
        Poll::Ready(loop {
            if *this.ended {
                break None;
            }
            if let Poll::Ready(Some(new_stream)) = this.next_stream.as_mut().poll_next(cx) {
                // There has been a reonnect attempt, so assign a new stream
                this.stream.set(Some(new_stream));
                break Some(Ok(Box::new([
                    MessagePrefix::ConnectionStatus as u8,
                    ConnectionStatusMessage::Restart as u8,
                ])));
            }

            if *this.stream_switched {
                // Stream switched but Sink was triggered first
                *this.stream_switched = false;
                break Some(Ok(Box::new([
                    MessagePrefix::ConnectionStatus as u8,
                    ConnectionStatusMessage::Restart as u8,
                ])));
            }

            if this.stream.is_none() {
                return Poll::Pending;
            }

            match this.stream.as_mut().as_pin_mut().unwrap().poll_next(cx) {
                Poll::Pending => return Poll::Pending,
                Poll::Ready(Some(item)) => {
                    let item = match item {
                        Ok(good) => good,
                        Err(some_err) => {
                            error!("stream failed due to {:?}", some_err);
                            // Stream threw an unrecoverable error, wait for better connection
                            this.stream.take();
                            return Poll::Ready(None);
                        }
                    };
                    match item.get(0) {
                        Some(prefix) if *prefix == MessagePrefix::ConnectionStatus as u8 => {
                            match item.get(1) {
                                Some(inner_prefix)
                                    if [
                                        ConnectionStatusMessage::Stop as u8,
                                        ConnectionStatusMessage::Upgraded as u8,
                                    ]
                                    .contains(inner_prefix) =>
                                {
                                    break if *inner_prefix == ConnectionStatusMessage::Stop as u8 {
                                        // Connection has ended, mark it ended for next iteration
                                        this.callbacks.as_mut().unwrap().on_close();
                                        *this.ended = true;
                                        Some(Ok(item))
                                    } else {
                                        this.callbacks.as_mut().unwrap().on_upgrade();
                                        // swallow message and go for next one
                                        continue;
                                    };
                                }
                                Some(_) => break Some(Ok(item)),
                                None => break None,
                            };
                        }
                        Some(prefix) if *prefix == MessagePrefix::StatusMessage as u8 => {
                            match item.get(1) {
                                Some(inner_prefix) if *inner_prefix == StatusMessage::Ping as u8 => {
                                    match this.status_messages_tx.poll_ready(cx) {
                                        Poll::Ready(Ok(())) => {
                                            match this.status_messages_tx.unbounded_send(item) {
                                                Ok(()) => (),
                                                Err(e) => {
                                                    error!("Failed queuing status message {}", e);
                                                    panic!()
                                                }
                                            };
                                        }
                                        Poll::Ready(Err(e)) => panic!("{}", e),
                                        Poll::Pending => return Poll::Pending,
                                    };
                                }
                                Some(inner_prefix) if *inner_prefix == StatusMessage::Pong as u8 => {
                                    // 2 byte prefix, 4 byte ping identifier

                                    let has_legacy_entry = this.ping_requests.contains_key(&[0u8; 4]);
                                    if item.len() < 6 && !has_legacy_entry {
                                        // drop malformed pong message
                                        return Poll::Pending;
                                    }

                                    let ping_id: [u8; 4] = if has_legacy_entry {
                                        info!("received legacy PONG {:?}", item);
                                        [0u8; 4]
                                    } else {
                                        info!("received PONG {:?}", item);
                                        item[2..6].try_into().unwrap()
                                    };

                                    match this.ping_requests.get_mut(&ping_id) {
                                        Some(x) => {
                                            x.wake();
                                        }
                                        None => return Poll::Pending,
                                    };
                                }
                                _ => panic!("invalid message"),
                            };
                        }
                        Some(prefix)
                            if *prefix == MessagePrefix::Payload as u8 || *prefix == MessagePrefix::WebRTC as u8 =>
                        {
                            break Some(Ok(item))
                        }
                        // Empty message, stream ended
                        None => break None,
                        // TODO log this
                        _ => break None,
                    };
                }
                Poll::Ready(None) => {
                    break None;
                }
            }
        })
    }

    fn size_hint(&self) -> (usize, Option<usize>) {
        self.stream.as_ref().unwrap().size_hint()
    }
}

impl<St: DuplexStream + FusedStream, Cbs: RelayServerCbs> FusedStream for Server<St, Cbs> {
    fn is_terminated(&self) -> bool {
        self.stream.as_ref().unwrap().is_terminated()
    }
}

impl<St: DuplexStream, Cbs: RelayServerCbs> Sink<Box<[u8]>> for Server<St, Cbs> {
    type Error = String;

    fn poll_ready(self: Pin<&mut Self>, cx: &mut Context<'_>) -> Poll<Result<(), String>> {
        let mut this = self.project();

        *this.poll_ready_waker = Some(cx.waker().clone());

        match this.next_stream.as_mut().poll_next(cx) {
            Poll::Ready(new_stream) => {
                *this.stream_switched = true;
                this.stream.set(new_stream)
            }
            Poll::Pending => {
                if this.stream.is_none() {
                    return Poll::Pending;
                }
            }
        };

        if this.stream.is_none() {
            return Poll::Pending;
        }

        // Send all pending status messages before forwarding any new messages
        loop {
            let status_message_to_send = if let Some(buffered) = this.buffered_status_message.take() {
                buffered
            } else {
                match this.status_messages_rx.as_mut().as_pin_mut().unwrap().poll_next(cx) {
                    Poll::Pending => break,
                    Poll::Ready(None) => {
                        error!("status message stream is closed");
                        break;
                    }
                    Poll::Ready(Some(item)) => item,
                }
            };

            if status_message_to_send.len() == 0 {
                error!("fatal error: prevented sending of empty status message");
                break;
            }

            match status_message_to_send[0] {
                prefix if prefix == MessagePrefix::ConnectionStatus as u8 => {
                    if status_message_to_send.len() < 1 {
                        error!("fatal error: missing bytes in status message");
                        break;
                    }
                    if [
                        ConnectionStatusMessage::Stop as u8,
                        ConnectionStatusMessage::Restart as u8,
                        ConnectionStatusMessage::Upgraded as u8,
                    ]
                    .contains(status_message_to_send.get(1).unwrap())
                    {
                        this.stream.as_mut().as_pin_mut().unwrap().close();
                        return Poll::Ready(Err("closed".into()));
                    }
                }
                _ => {
                    match this.stream.as_mut().as_pin_mut().unwrap().poll_ready(cx) {
                        Poll::Pending => {
                            *this.buffered_status_message = Some(status_message_to_send);
                            return Poll::Pending;
                        }
                        Poll::Ready(_) => (),
                    };

                    match this
                        .stream
                        .as_mut()
                        .as_pin_mut()
                        .unwrap()
                        .start_send(status_message_to_send)
                    {
                        Ok(_) => (),
                        Err(e) => {
                            error!("Could not send status message, {}", e);
                            return Poll::Ready(Err(e));
                        }
                    };

                    match this.stream.as_mut().as_pin_mut().unwrap().poll_flush(cx) {
                        Poll::Pending => return Poll::Pending,
                        // FIXME
                        Poll::Ready(Ok(())) => (),
                        Poll::Ready(Err(e)) => return Poll::Ready(Err(e)),
                    };
                }
            }
        }

        match this.stream.as_mut().as_pin_mut().unwrap().poll_ready(cx) {
            Poll::Pending => Poll::Pending,
            Poll::Ready(Ok(())) => Poll::Ready(Ok(())),
            Poll::Ready(Err(e)) => {
                error!("error while starting sink stream {}, deleting stream", e);
                this.stream.take();
                Poll::Pending
            }
        }
    }

    fn start_send(self: Pin<&mut Self>, item: Box<[u8]>) -> Result<(), String> {
        let mut this = self.project();

        if item.len() > 0 {
            this.stream.as_mut().as_pin_mut().unwrap().start_send(item)
        } else {
            error!("server: prevented sending empty message");
            Err("Message must not be empty".into())
        }
    }

    fn poll_close(self: Pin<&mut Self>, cx: &mut Context<'_>) -> Poll<Result<(), String>> {
        let mut this = self.project();

        // The stream might have already ended, so stream is already deleted
        if let Some(stream) = this.stream.as_mut().as_pin_mut() {
            return stream.poll_close(cx);
        }

        Poll::Ready(Ok(()))
    }

    fn poll_flush(self: Pin<&mut Self>, cx: &mut Context<'_>) -> Poll<Result<(), String>> {
        let mut this = self.project();

        // The stream might have already ended, so stream is already deleted
        if let Some(stream) = this.stream.as_mut().as_pin_mut() {
            return stream.poll_flush(cx);
        }

        Poll::Ready(Ok(()))
    }
}

#[cfg(feature = "wasm")]
pub mod wasm {
    use crate::streaming_iterable::{AsyncIterable, JsStreamingIterable, StreamingIterable, Uint8ArrayIteratorNext};
    use futures::{stream::Next, FutureExt, SinkExt, StreamExt};
    use js_sys::{AsyncIterator, Function, Number, Object, Promise, Reflect, Symbol, Uint8Array};
    use utils_misc::async_iterable::wasm::to_jsvalue_stream;

    use utils_log::info;
    use wasm_bindgen::{prelude::*, JsCast};
    use wasm_bindgen_futures::JsFuture;

    #[wasm_bindgen]
    extern "C" {
        #[wasm_bindgen]
        pub type RelayServerOpts;

        #[wasm_bindgen(getter, js_name = "relayFreeTimeout")]
        pub fn relay_free_timeout() -> u32;
    }

    #[cfg_attr(feature = "wasm", wasm_bindgen::prelude::wasm_bindgen)]
    extern "C" {
        #[wasm_bindgen]
        #[derive(Clone, Debug)]
        pub type RelayServerCbs;

        #[wasm_bindgen(js_name = "onClose", structural, method)]
        pub fn js_on_close(this: &RelayServerCbs);

        #[wasm_bindgen(js_name = "onUpgrade", structural, method)]
        pub fn js_on_upgrade(this: &RelayServerCbs);
    }

    impl super::RelayServerCbs for RelayServerCbs {
        fn on_close(&self) -> () {
            self.js_on_close()
        }

        fn on_upgrade(&self) -> () {
            self.js_on_upgrade()
        }
    }

    /// Wraps a server instance to make its API accessible by Javascript.
    ///
    /// This especially means turning the `futures::Stream` trait implemntation
    /// ```rust
    /// use std::pin::Pin;
<<<<<<< HEAD
    /// use std::task::{Context, Poll};
=======
    /// use futures::task::{Context,Poll};
    ///
>>>>>>> 37a6ec03
    /// trait Stream {
    ///     type Item;
    ///     fn poll_next(self: Pin<&mut Self>, cx: &mut Context<'_>) -> Poll<Option<Box<[u8]>>>;
    /// }
    /// ```
    /// futures::Sink` trait implementation
    /// ```rust
    /// use std::pin::Pin;
<<<<<<< HEAD
    /// use std::task::{Context, Poll};
=======
    /// use futures::task::{Context,Poll};
    ///
>>>>>>> 37a6ec03
    /// pub trait Sink<Item> {
    ///   fn poll_ready(self: Pin<&mut Self>, cx: &mut Context<'_>) -> Poll<Result<(), String>>;
    ///   fn start_send(self: Pin<&mut Self>, item: Box<[u8]>) -> Result<(), String>;
    ///   fn poll_flush(self: Pin<&mut Self>, cx: &mut Context<'_>) -> Poll<Result<(), String>>;
    ///   fn poll_close(self: Pin<&mut Self>, cx: &mut Context<'_>) -> Poll<Result<(), String>>;
    /// }
    /// ```
    ///  into the following Typescript API
    ///
    /// ```ts
    /// interface IStream {
    ///   sink(source: AsyncIterable<Uint8Array>): Promise<void>;
    ///   source: AsyncIterable<Uint8Array>;
    /// ]
    /// ```
    #[wasm_bindgen]
    pub struct Server {
        w: super::Server<StreamingIterable, RelayServerCbs>,
    }

    #[wasm_bindgen]
    impl Server {
        /// Assign duplex stream endpoint and create a new instance
        /// of server-side relay stream state management code
        #[wasm_bindgen(constructor)]
        pub fn new(stream: JsStreamingIterable, signals: RelayServerCbs, _options: RelayServerOpts) -> Self {
            Self {
                w: super::Server::new(StreamingIterable::from(stream), signals),
            }
        }

        /// After a reconnect, assign a new stream
        #[wasm_bindgen]
        pub fn update(&mut self, new_stream: JsStreamingIterable) -> Result<(), String> {
            self.w.update(StreamingIterable::from(new_stream))
        }

        /// Issues a new low-level ping request
        #[wasm_bindgen]
        pub fn ping(&mut self, timeout: Option<Number>) -> Promise {
            let this = unsafe { std::mem::transmute::<&mut Server, &mut Server>(self) };

            wasm_bindgen_futures::future_to_promise(this.w.ping(timeout.map(|f| f.value_of() as u64)).map(
                |r| match r {
                    Ok(u) => Ok(JsValue::from(u)),
                    Err(e) => Err(JsValue::from(e)),
                },
            ))
        }

        /// Expose identifiers of open ping request, mainly used for unit testing
        #[wasm_bindgen(getter, js_name = "pendingPingRequests")]
        pub fn get_pending_ping_requests(&self) -> Box<[Uint8Array]> {
            Box::from_iter(
                self.w
                    .get_pending_ping_requests()
                    .iter()
                    .map(|u| Uint8Array::from(&u[..])),
            )
        }

        /// Turns `futures::Stream` trait implementation into
        /// ```ts
        /// type Stream {
        ///   source: AsyncIterable<Uint8Array>;
        /// }
        /// ```
        #[wasm_bindgen(getter)]
        pub fn source(&mut self) -> AsyncIterable {
            let this = unsafe { std::mem::transmute::<&mut Self, &mut Self>(self) };
            let iterator_obj = Object::new();

            let iterator_fn = Closure::<dyn FnMut() -> Promise>::new(move || {
                let promise = Promise::new(&mut |resolve, reject| {
                    let fut = unsafe {
                        std::mem::transmute::<
                            Next<'_, super::Server<StreamingIterable, RelayServerCbs>>,
                            Next<'_, super::Server<StreamingIterable, RelayServerCbs>>,
                        >(this.w.next())
                    };
                    let fut = fut.map(to_jsvalue_stream).then(|x| async move {
                        resolve.call1(&JsValue::undefined(), &x.unwrap());
                    });

                    wasm_bindgen_futures::spawn_local(fut);
                });

                promise
            });

            // {
            //    next(): Promise<IteratorResult> {
            //      // ... function body
            //    }
            // }
            Reflect::set(&iterator_obj, &"next".into(), iterator_fn.as_ref()).unwrap();

            // Release closure to JS garbage collector
            iterator_fn.forget();

            let iterable_fn = Closure::once(move || iterator_obj);

            let iterable_obj = Object::new();

            // {
            //    [Symbol.aysncIterator](): Iterator {
            //      // ... function body
            //    }
            // }
            Reflect::set(
                &iterable_obj,
                &Symbol::async_iterator(),
                // Cast Closure to js_sys::Function
                &iterable_fn.as_ref().unchecked_ref(),
            )
            .unwrap();

            // Release closure to JS garbage collector
            iterable_fn.forget();

            // We just created the right object, no need to check this
            iterable_obj.unchecked_into()
        }

        /// Turns `futures::Sink<Box<[u8]>>` trait implementation into
        /// ```ts
        /// interface IStream {
        ///   sink(source: AsyncIterable<Uint8Array>): Promise<void>;
        /// }
        /// ```
        #[wasm_bindgen]
        pub fn sink(&mut self, source: AsyncIterable) -> js_sys::Promise {
            let promise = Promise::new(&mut |resolve, reject| {
                let this = unsafe { std::mem::transmute::<&mut Self, &mut Self>(self) };

                let async_sym = Symbol::async_iterator();

                let async_iter_fn = match Reflect::get(&source, async_sym.as_ref()) {
                    Ok(x) => x,
                    Err(e) => {
                        self.w
                            .error(format!("Error access Symbol.asyncIterator {:?}", e).as_str());
                        reject.call1(&JsValue::undefined(), &JsValue::from(e)).unwrap();
                        return;
                    }
                };

                let async_iter_fn: Function = match async_iter_fn.dyn_into() {
                    Ok(fun) => fun,
                    Err(e) => {
                        self.w
                            .error(format!("Cannot perform dynamic convertion {:?}", e).as_str());
                        reject.call1(&JsValue::undefined(), &JsValue::from(e)).unwrap();
                        return;
                    }
                };

                let async_it: AsyncIterator = match async_iter_fn.call0(&source).unwrap().dyn_into() {
                    Ok(x) => x,
                    Err(e) => {
                        self.w.error(format!("Cannot call iterable function {:?}", e).as_str());
                        reject.call1(&JsValue::undefined(), &JsValue::from(e)).unwrap();
                        return;
                    }
                };

                wasm_bindgen_futures::spawn_local(async move {
                    loop {
                        match async_it.next().map(JsFuture::from) {
                            Ok(chunk_fut) => {
                                // Initiates call to underlying JS functions
                                let chunk = match chunk_fut.await {
                                    Ok(x) => x,
                                    Err(e) => {
                                        this.w.error(format!("error handling next() future {:?}", e).as_str());
                                        this.w.stream.as_mut().unwrap().close().await;
                                        reject.call1(&JsValue::undefined(), &JsValue::from(e)).unwrap();
                                        return;
                                    }
                                };
                                let next = chunk.unchecked_into::<Uint8ArrayIteratorNext>();
                                if next.done() {
                                    resolve.call0(&JsValue::undefined());
                                    this.w.close().await;
                                    break;
                                } else {
                                    this.w.send(next.value()).await;
                                }
                            }
                            Err(e) => {
                                resolve.call0(&JsValue::undefined());

                                this.w.log(format!("Error calling next function {:?}", e).as_str());
                                this.w.close().await;
                            }
                        };
                    }
                });
            });

            promise
        }
    }
}<|MERGE_RESOLUTION|>--- conflicted
+++ resolved
@@ -662,12 +662,8 @@
     /// This especially means turning the `futures::Stream` trait implemntation
     /// ```rust
     /// use std::pin::Pin;
-<<<<<<< HEAD
-    /// use std::task::{Context, Poll};
-=======
     /// use futures::task::{Context,Poll};
     ///
->>>>>>> 37a6ec03
     /// trait Stream {
     ///     type Item;
     ///     fn poll_next(self: Pin<&mut Self>, cx: &mut Context<'_>) -> Poll<Option<Box<[u8]>>>;
@@ -676,12 +672,8 @@
     /// futures::Sink` trait implementation
     /// ```rust
     /// use std::pin::Pin;
-<<<<<<< HEAD
-    /// use std::task::{Context, Poll};
-=======
     /// use futures::task::{Context,Poll};
     ///
->>>>>>> 37a6ec03
     /// pub trait Sink<Item> {
     ///   fn poll_ready(self: Pin<&mut Self>, cx: &mut Context<'_>) -> Poll<Result<(), String>>;
     ///   fn start_send(self: Pin<&mut Self>, item: Box<[u8]>) -> Result<(), String>;
