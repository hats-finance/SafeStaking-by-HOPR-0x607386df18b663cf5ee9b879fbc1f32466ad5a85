--- conflicted
+++ resolved
@@ -9,7 +9,7 @@
 ## Structure
 
 All our packages contain the `crates` directory, that is meant to contain the Rust crates.
-E.g. the `utils` package may look as follows:
+E.g. the `utils` package looks as follows:
 
 ```text
 utils
@@ -37,7 +37,6 @@
 
 - `utils-metrics`
 - `utils-misc`
-  ... etc.
 
 In addition, all Rust crates across all packages must be enumerated in `Cargo.toml` in the root of the Monorepo:
 
@@ -79,8 +78,7 @@
 They are pure-Rust and are easy to debug with IDE.
 
 The integration tests, that run in WASM runtime are currently not possible to be debugged
-and are located in the `tests` directory of a crate.
-The developer is strongly encouraged to avoid tests in the `tests` directory and use TypeScript tests instead.
+and are located in the `test` directory of a crate.
 
 ## Adding a new crate
 
@@ -89,16 +87,16 @@
 1. `cd packages/<package>/crates`
 2. `wasm-pack new my-crate --template https://github.com/hoprnet/hopr-wasm-template`, this will create a new Rust crate `my-crate` from a template.
 3. remove the cloned Git repo: `rm -rf my-crate/.git`
-4. add `my-crate` to `PACKAGES` space separated list in `Makefile` inside the corresponding `crates` directory.
-5. add `my-crate` to `workspace.members` in `Cargo.toml` in the root of the Monorepo.
-6. run `make all && make install` for the first time.
+4. add `my-crate` to `PACKAGES` space separated list in `Makefile`
+5. add `my-crate` to `workspace.members` in `Cargo.toml` in the root of the Monorepo
+6. run `make all && make install` for the first time
 7. commit all changes: `git add my-crate && git commit -a`
 
 You can use the following pattern in TS to export Rust types or functions:
 
 ```typescript
 // Load `my-crate` crate
-import my_crate_panic_hook from '../lib/my_crate.js'
+import { set_panic_hook as my_crate_panic_hook } from '../lib/my_crate.js'
 my_crate_panic_hook()
 export { foo } from '../lib/my_crate.js'
 ```
@@ -111,9 +109,6 @@
 
 ## Guidelines and tips
 
-<<<<<<< HEAD
-The following example shows our guidelines to properly implement WASM and non-WASM types and their definitions:
-=======
 ### To make something visible to WASM
 Use `#[cfg_attr(feature = "wasm", wasm_bindgen::prelude::wasm_bindgen)]` attribute on it (a function, type or `impl` block).
 The attribute makes sure, that when the `wasm` feature is enabled in Cargo, it will be available to BOTH WASM and non-WASM (pure Rust),
@@ -133,7 +128,6 @@
 the `wasm` submodule. This makes sure our code is buildable with the `wasm` Cargo feature turned on/off.
 
 The following example shows our some guidelines how to properly implement WASM and non-WASM types and their definitions:
->>>>>>> 3eb957b5
 
 ```rust
 // This type will be made available to both WASM (when the "wasm" feature is turned on)
@@ -163,13 +157,9 @@
    // Here, specify methods with types that are compatible with BOTH WASM and non-WASM (pure Rust)
 }
 
-<<<<<<< HEAD
-// Trait implementations for types can NEVER be made available for WASM
-=======
 // NOTE: That several `impl` blocks of the same type can co-exist, if there are different attributes on them! 
 
 // Trait implementations for types can NEVER be made available for WASM (not currently supported by wasm-bindgen)
->>>>>>> 3eb957b5
 impl ToString for ChannelStatus {
     fn to_string(&self) -> String {
         todo!()
