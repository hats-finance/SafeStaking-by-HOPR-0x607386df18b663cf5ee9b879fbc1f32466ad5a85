'use strict'

const { readFileSync } = require('fs')
const { toWei } = require('web3').utils
const { waterfall, times, series, timesSeries } = require('async')

const { pubKeyToEthereumAddress } = require('../src/utils')
const { warmUpNodes } = require('./utils')

const { ETH_SEND_GAS_AMOUNT, GAS_PRICE, STAKE_GAS_AMOUNT, ROPSTEN_WSS_URL, HARDCODED_ETH_ADDRESS, HARDCODED_PRIV_KEY, CONTRACT_ADDRESS } = require('../src/constants')

const Web3 = require('web3')
const Web3_ETH = require('web3-eth')

const { createNode } = require('../src')

<<<<<<< HEAD
const provider = new Web3.providers.WebsocketProvider('wss://rinkeby.infura.io/ws/v3/9623e709032449deb1d09a5943f4516a')
=======
const provider = new Web3.providers.WebsocketProvider(ROPSTEN_WSS_URL)
>>>>>>> 3529913a
const web3_eth = new Web3_ETH(provider)

const AMOUUNT_OF_NODES = 4
const AMOUNT_OF_MESSAGES = 5

// Add the private to the Web3 wallet
web3_eth.accounts.wallet.add(HARDCODED_PRIV_KEY)
const contract = new web3_eth.Contract(JSON.parse(readFileSync(__dirname + '/utils/HoprChannel.abi')), CONTRACT_ADDRESS)

let index

waterfall([
    (cb) => web3_eth.getTransactionCount(HARDCODED_ETH_ADDRESS, cb),
    (_index, cb) => {
        index = _index
        times(AMOUUNT_OF_NODES, (_, cb) =>
            createNode({
                contract: contract,
                provider: provider
            }, cb), cb)
    },
    (nodes, cb) => warmUpNodes(nodes, cb),
    (nodes, cb) => times(nodes.length, (n, cb) => web3_eth.sendTransaction({
        from: 0,
        to: pubKeyToEthereumAddress(nodes[n].peerInfo.id.pubKey.marshal()),
<<<<<<< HEAD
        value: toWei('0.01', 'ether'),
        gas: 300000,
        // gasPrice: 1000000000,
        nonce: n + index
    }), (err) => cb(err, nodes)),
    (nodes, cb) => times(AMOUUNT_OF_NODES, (n, cb) => {
        web3_eth.accounts.wallet.add('0x'.concat(nodes[n].peerInfo.id.privKey.marshal().toString('hex')))

        contract.methods.stakeEther().send({
            from: pubKeyToEthereumAddress(nodes[n].peerInfo.id.pubKey.marshal()),
            value: toWei('1', 'gwei'),
            gas: 230000,
            // gasPrice: 1000000000,
            nonce: n + index
        }, (err, hash) => {
            if (err) { cb(err) }
            console.log('[\'' + nodes[n].peerInfo.id.toB58String() + '\']: Staked ether with txHash \'' + hash + '\'.')
            cb(err, nodes)
        })
    }, (err) => cb(err, nodes)),
=======
        value: toWei('0.001', 'ether'),
        gas: ETH_SEND_GAS_AMOUNT,
        gasPrice: GAS_PRICE,
        nonce: n + index
    }, cb), (err) => cb(err, nodes)),
    // Wait some time to let the txs become final
    (nodes, cb) => setTimeout(cb, 30000, null, nodes),
    (nodes, cb) => {
        index += nodes.length

        times(AMOUUNT_OF_NODES, (n, cb) => {
            web3_eth.accounts.wallet.add('0x'.concat(nodes[n].peerInfo.id.privKey.marshal().toString('hex')))

            contract.methods.stakeEther().send({
                from: pubKeyToEthereumAddress(nodes[n].peerInfo.id.pubKey.marshal()),
                value: toWei('1', 'gwei'),
                gas: STAKE_GAS_AMOUNT,
                gasPrice: GAS_PRICE,
                nonce: n + index
            }, cb)
        }, (err) => cb(err, nodes))
    },
>>>>>>> 3529913a
    // Wait some time to let the txs become final
    (nodes, cb) => setTimeout(cb, 7000, null, nodes),
    (nodes, cb) => series([
        (cb) => timesSeries(AMOUNT_OF_MESSAGES, (n, cb) => {
            nodes[0].sendMessage('test_test_test ' + Date.now().toString(), nodes[3].peerInfo.id)

            setTimeout(cb, 11000)
        }, cb),
        (cb) => nodes[1].paymentChannels.payout(cb)
    ], cb),
], (err) => {
    console.log(err)
})<|MERGE_RESOLUTION|>--- conflicted
+++ resolved
@@ -14,11 +14,7 @@
 
 const { createNode } = require('../src')
 
-<<<<<<< HEAD
-const provider = new Web3.providers.WebsocketProvider('wss://rinkeby.infura.io/ws/v3/9623e709032449deb1d09a5943f4516a')
-=======
 const provider = new Web3.providers.WebsocketProvider(ROPSTEN_WSS_URL)
->>>>>>> 3529913a
 const web3_eth = new Web3_ETH(provider)
 
 const AMOUUNT_OF_NODES = 4
@@ -44,28 +40,6 @@
     (nodes, cb) => times(nodes.length, (n, cb) => web3_eth.sendTransaction({
         from: 0,
         to: pubKeyToEthereumAddress(nodes[n].peerInfo.id.pubKey.marshal()),
-<<<<<<< HEAD
-        value: toWei('0.01', 'ether'),
-        gas: 300000,
-        // gasPrice: 1000000000,
-        nonce: n + index
-    }), (err) => cb(err, nodes)),
-    (nodes, cb) => times(AMOUUNT_OF_NODES, (n, cb) => {
-        web3_eth.accounts.wallet.add('0x'.concat(nodes[n].peerInfo.id.privKey.marshal().toString('hex')))
-
-        contract.methods.stakeEther().send({
-            from: pubKeyToEthereumAddress(nodes[n].peerInfo.id.pubKey.marshal()),
-            value: toWei('1', 'gwei'),
-            gas: 230000,
-            // gasPrice: 1000000000,
-            nonce: n + index
-        }, (err, hash) => {
-            if (err) { cb(err) }
-            console.log('[\'' + nodes[n].peerInfo.id.toB58String() + '\']: Staked ether with txHash \'' + hash + '\'.')
-            cb(err, nodes)
-        })
-    }, (err) => cb(err, nodes)),
-=======
         value: toWei('0.001', 'ether'),
         gas: ETH_SEND_GAS_AMOUNT,
         gasPrice: GAS_PRICE,
@@ -88,7 +62,6 @@
             }, cb)
         }, (err) => cb(err, nodes))
     },
->>>>>>> 3529913a
     // Wait some time to let the txs become final
     (nodes, cb) => setTimeout(cb, 7000, null, nodes),
     (nodes, cb) => series([
