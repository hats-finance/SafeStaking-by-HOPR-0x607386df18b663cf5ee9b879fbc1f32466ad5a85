#!/usr/bin/env bash

# prevent souring of this script, only allow execution
$(return >/dev/null 2>&1)
test "$?" -eq "0" && { echo "This script should only be executed." >&2; exit 1; }

# exit on errors, undefined variables, ensure errors in pipes are not hidden
set -Eeuo pipefail

# set log id and use shared log function for readable logs
declare mydir
mydir=$(cd "$(dirname "${BASH_SOURCE[0]}")" &>/dev/null && pwd -P)
declare HOPR_LOG_ID="e2e-test"
source "${mydir}/../scripts/utils.sh"

usage() {
  msg
  msg "Usage: $0 <node_api_1> <node_api_2> <node_api_3> <node_api_4> <node_api_5> <node_api_6> <node_api_7>"
  msg
  msg "Required environment variables"
  msg "------------------------------"
  msg
  msg "HOPRD_API_TOKEN\t\t\tused as api token for all nodes"
}

# return early with help info when requested
([ "${1:-}" = "-h" ] || [ "${1:-}" = "--help" ]) && { usage; exit 0; }

# verify and set parameters
test -z "${1:-}" && { msg "Missing 1st parameter"; usage; exit 1; }
test -z "${2:-}" && { msg "Missing 2nd parameter"; usage; exit 1; }
test -z "${3:-}" && { msg "Missing 3rd parameter"; usage; exit 1; }
test -z "${4:-}" && { msg "Missing 4th parameter"; usage; exit 1; }
test -z "${5:-}" && { msg "Missing 5th parameter"; usage; exit 1; }
test -z "${6:-}" && { msg "Missing 6th parameter"; usage; exit 1; }
test -z "${7:-}" && { msg "Missing 7th parameter"; usage; exit 1; }
test -z "${HOPRD_API_TOKEN:-}" && { msg "Missing HOPRD_API_TOKEN"; usage; exit 1; }

declare api1="${1}"
declare api2="${2}"
declare api3="${3}"
declare api4="${4}"
declare api5="${5}"
declare api6="${6}"
declare api7="${7}"
declare api_token=${HOPRD_API_TOKEN}

# $1 = endpoint
# $2 = recipient peer id
# $3 = message
# $4 = OPTIONAL: peers in the message path
# $5 = OPTIONAL: maximum wait time in seconds during which we busy try
# afterwards we fail, defaults to 0
# $6 = OPTIONAL: step time between retries in seconds, defaults to 25 seconds
# (8 blocks with 1-3 s/block in ganache)
# $7 = OPTIONAL: end time for busy wait in nanoseconds since epoch, has higher
# priority than wait time, defaults to 0
send_message(){
  local result now
  local endpoint="${1}"
  local recipient="${2}"
  local msg="${3}"
  local peers="${4}"
  local wait_time=${5:-0}
  local step_time=${6:-25}
  local end_time_ns=${7:-0}
  # no timeout set since the test execution environment should cancel the test if it takes too long
  local cmd="curl -m ${step_time} --connect-timeout ${step_time} -s -H X-Auth-Token:${api_token} -H Content-Type:application/json --url ${endpoint}/api/v2/messages -o /dev/null -w %{http_code} -d "

  # if no end time was given we need to calculate it once
  if [ ${end_time_ns} -eq 0 ]; then
    now=$(node -e "console.log(process.hrtime.bigint().toString());")
    # need to calculate in nanoseconds
    ((end_time_ns=now+wait_time*1000000000))
  fi

  local path=$(echo ${peers} | tr -d '\n' | jq -R -s 'split(" ")')
  local message='{"body":"'${msg}'","path":'${path}',"recipient":"'${recipient}'"}'
  result=$(${cmd} "${message}")

  # we fail if the HTTP status code is anything but 204
  if [ "${result}" = "204" ]; then
    echo "${result}"
  else
    now=$(node -e "console.log(process.hrtime.bigint().toString());")
    if [ ${end_time_ns} -lt ${now} ]; then
      log "${RED}send_message (${cmd} \"${message}\") FAILED, received: ${result}${NOFORMAT}"
      exit 1
    else
      log "${YELLOW}send_message (${cmd} \"${message}\") FAILED, retrying in ${step_time} seconds${NOFORMAT}"
      sleep ${step_time}
      send_message "${endpoint}" "${recipient}" "${msg}" "${peers}" "${wait_time}" "${step_time}" "${end_time_ns}"
    fi
  fi
}

# $1 = endpoint
# $2 = Hopr command
# $3 = OPTIONAL: positive assertion message
# $4 = OPTIONAL: maximum wait time in seconds during which we busy try
# afterwards we fail, defaults to 0
# $4 = OPTIONAL: step time between retries in seconds, defaults to 25 seconds
# (8 blocks with 1-3 s/block in ganache)
# $5 = OPTIONAL: end time for busy wait in nanoseconds since epoch, has higher
# priority than wait time, defaults to 0
run_command(){
  local result now
  local endpoint="${1}"
  local hopr_cmd="${2}"
  local assertion="${3:-}"
  local wait_time=${4:-0}
  local step_time=${5:-25}
  local end_time_ns=${6:-0}
  # no timeout set since the test execution environment should cancel the test if it takes too long
  local cmd="curl -m ${step_time} --connect-timeout ${step_time} -s -H X-Auth-Token:${api_token} --url ${endpoint}/api/v1/command -d "

  # if no end time was given we need to calculate it once
  if [ ${end_time_ns} -eq 0 ]; then
    now=$(node -e "console.log(process.hrtime.bigint().toString());")
    # need to calculate in nanoseconds
    ((end_time_ns=now+wait_time*1000000000))
  fi

  result=$(${cmd} "${hopr_cmd}")

  # if an assertion was given and has not been fulfilled, we fail
  if [ -z "${assertion}" ] || [[ -n "${assertion}" && "${result}" == *"${assertion}"* ]]; then
    echo "${result}"
  else
    now=$(node -e "console.log(process.hrtime.bigint().toString());")
    if [ ${end_time_ns} -lt ${now} ]; then
      log "${RED}run_command (${cmd} \"${hopr_cmd}\") FAILED, received: ${result}${NOFORMAT}"
      exit 1
    else
      log "${YELLOW}run_command (${cmd} \"${hopr_cmd}\") FAILED, retrying in ${step_time} seconds${NOFORMAT}"
      sleep ${step_time}
      run_command "${endpoint}" "${hopr_cmd}" "${assertion}" "${wait_time}" \
        "${step_time}" "${end_time_ns}"
    fi
  fi
}

# TODO better validation
validate_node_balance_gt0() {
  local balance eth_balance hopr_balance

  balance="$(run_command ${1} "balance" "Balance" 600)"
  eth_balance="$(echo -e "$balance" | grep -c " xDAI" || true)"
  hopr_balance="$(echo -e "$balance" | grep -c " wxHOPR" || true)"

  if [[ "$eth_balance" != "0" && "$hopr_balance" != "Hopr Balance: 0 wxHOPR" ]]; then
    log "$1 is funded"
  else
    log "⛔️ $1 Node has an invalid balance: $eth_balance, $hopr_balance"
    log "$balance"
    exit 1
  fi
}

# $1 = source node id
# $2 = destination node id
# $3 = channel source api endpoint
# $4 = channel destination peer id
# $5 = OPTIONAL: verify closure strictly
close_channel() {
  local source_id="${1}"
  local destination_id="${2}"
  local source_api="${3}"
  local destination_peer_id="${4}"
  local strict_check="${5:-false}"
  local result

  log "Node ${source_id} close channel to Node ${destination_id}"
  if [ "${strict_check}" = "true" ]; then
    result=$(run_command "${source_api}" "close ${destination_peer_id}" "Channel is already closed" 600)
  else
    result=$(run_command "${source_api}" "close ${destination_peer_id}" "" 20 20)
  fi
  log "Node ${source_id} close channel to Node ${destination_id} result -- ${result}"
}

# $1 = source node id
# $2 = destination node id
# $3 = channel source api endpoint
# $4 = channel destination peer id
open_channel() {
  local source_id="${1}"
  local destination_id="${2}"
  local source_api="${3}"
  local destination_peer_id="${4}"
  local result

  log "Node ${source_id} open channel to Node ${destination_id}"
  result=$(run_command "${source_api}" "open ${destination_peer_id} 2" "Successfully opened channel" 600 60)
  log "Node ${source_id} open channel to Node ${destination_id} result -- ${result}"
}


# $1 = node id
# $2 = node api endpoint
redeem_tickets() {
  local node_id="${1}"
  local node_api="${2}"
  local rejected redeemed prev_redeemed

  # First get the inital ticket statistics for reference
  result=$(run_command "${node_api}" "tickets" "" 600)
  log "Node ${node_id} ticket information (before redemption) -- ${result}"
  rejected=$(echo "${result}" | grep "Rejected:" | awk '{ print $3; }' | tr -d '\n')
  redeemed=$(echo "${result}" | grep "Redeemed:" | awk '{ print $3; }' | tr -d '\n')
  [[ ${rejected} -gt 0 ]] && { msg "rejected tickets count on node ${node_id} is ${rejected}"; exit 1; }
  last_redeemed="${redeemed}"

  # Trigger a redemption run, but cap it at 1 minute. We only want to measure
  # progress, not redeeem all tickets which takes too long.
  log "Node ${node_id} should redeem all tickets"
  result=$(run_command "${node_api}" "redeemTickets" "" 60 60)
  log "--${result}"

  # Get ticket statistics again and compare with previous state. Ensure we
  # redeemed tickets.
  result=$(run_command "${node_api}" "tickets" "" 600)
  log "Node ${node_id} ticket information (after redemption) -- ${result}"
  rejected=$(echo "${result}" | grep "Rejected:" | awk '{ print $3; }' | tr -d '\n')
  redeemed=$(echo "${result}" | grep "Redeemed:" | awk '{ print $3; }' | tr -d '\n')
  [[ ${rejected} -gt 0 ]] && { msg "rejected tickets count on node ${node_id} is ${rejected}"; exit 1; }
  [[ ${redeemed} -gt 0 && ${redeemed} -gt ${last_redeemed} ]] || { msg "redeemed tickets count on node ${node_id} is ${redeemed}, previously ${last_redeemed}"; exit 1; }
  last_redeemed="${redeemed}"

  # Trigger another redemption run, but cap it at 1 minute. We only want to measure
  # progress, not redeeem all tickets which takes too long.
  log "Node ${node_id} should redeem all tickets (again to ensure re-run of operation)"
  result=$(run_command "${node_api}" "redeemTickets" "" 60 60)
  log "--${result}"

  # Get final ticket statistics
  result=$(run_command "${node_api}" "tickets" "" 600)
  log "Node ${node_id} ticket information (after second redemption) -- ${result}"
  rejected=$(echo "${result}" | grep "Rejected:" | awk '{ print $3; }' | tr -d '\n')
  redeemed=$(echo "${result}" | grep "Redeemed:" | awk '{ print $3; }' | tr -d '\n')
  [[ ${rejected} -gt 0 ]] && { msg "rejected tickets count on node ${node_id} is ${rejected}"; exit 1; }
  [[ ${redeemed} -gt 0 && ${redeemed} -gt ${last_redeemed} ]] || { msg "redeemed tickets count on node ${node_id} is ${redeemed}, previously ${last_redeemed}"; exit 1; }
}


log "Running full E2E test with ${api1}, ${api2}, ${api3}, ${api4}, ${api5}, ${api6}, ${api7}"

validate_native_address "${api1}" "${api_token}"
validate_native_address "${api2}" "${api_token}"
validate_native_address "${api3}" "${api_token}"
validate_native_address "${api4}" "${api_token}"
validate_native_address "${api5}" "${api_token}"
# we don't need node6 because it's short-living
validate_native_address "${api7}" "${api_token}"
log "ETH addresses exist"

validate_node_balance_gt0 "${api1}"
validate_node_balance_gt0 "${api2}"
validate_node_balance_gt0 "${api3}"
validate_node_balance_gt0 "${api4}"
validate_node_balance_gt0 "${api5}"
# we don't need node6 because it's short-living
validate_node_balance_gt0 "${api7}"
log "Nodes are funded"

declare addr1 addr2 addr3 addr4 addr5 result
addr1="$(get_hopr_address "${api_token}@${api1}")"
addr2="$(get_hopr_address "${api_token}@${api2}")"
addr3="$(get_hopr_address "${api_token}@${api3}")"
addr4="$(get_hopr_address "${api_token}@${api4}")"
addr5="$(get_hopr_address "${api_token}@${api5}")"
# we don't need node6 because it's short-living
addr7="$(get_hopr_address "${api_token}@${api7}")"

log "hopr addr1: ${addr1}"
log "hopr addr2: ${addr2}"
log "hopr addr3: ${addr3}"
log "hopr addr4: ${addr4}"
log "hopr addr5: ${addr5}"
# we don't need node6 because it's short-living
log "hopr addr7: ${addr7}"

log "Check peers"
result=$(run_command ${api1} "peers" 'peers have announced themselves' 600)
log "-- ${result}"

for node in ${addr2} ${addr3} ${addr4} ${addr5}; do
  log "Node 1 ping other node ${node}"
  result=$(run_command ${api1} "ping ${node}" "Pong received in:" 600)
  log "-- ${result}"
done

log "Node 2 ping node 3"
result=$(run_command ${api2} "ping ${addr3}" "Pong received in:" 600)
log "-- ${result}"

log "Node 7 should not be able to talk to Node 1 (different environment id)"
result=$(run_command ${api7} "ping ${addr1}" "Could not ping node. Timeout." 600)
log "-- ${result}"

log "Node 1 should not be able to talk to Node 7 (different environment id)"
result=$(run_command ${api1} "ping ${addr7}" "Could not ping node. Timeout." 600)
log "-- ${result}"

log "Node 2 has no unredeemed ticket value"
result=$(run_command ${api2} "tickets" "Unredeemed Value: 0 wxHOPR" 600)
log "-- ${result}"

log "Node 1 send 0-hop message to node 2"
run_command "${api1}" "send ,${addr2} 'hello, world'" "Message sent" 600

# opening channels in parallel
open_channel 1 2 "${api1}" "${addr2}" &
open_channel 2 3 "${api2}" "${addr3}" &
open_channel 3 4 "${api3}" "${addr4}" &
open_channel 4 5 "${api4}" "${addr5}" &
open_channel 5 1 "${api5}" "${addr1}" &

#used for channel close test later
open_channel 1 5 "${api1}" "${addr5}" &

log "Waiting for nodes to finish open channel (long running)"
wait

for i in `seq 1 10`; do
  log "Node 1 send 1 hop message to self via node 2"
  run_command "${api1}" "send ${addr2},${addr1} 'hello, world'" "Message sent" 600

  log "Node 2 send 1 hop message to self via node 3"
  run_command "${api2}" "send ${addr3},${addr2} 'hello, world'" "Message sent" 600

  log "Node 3 send 1 hop message to self via node 4"
  run_command "${api3}" "send ${addr4},${addr3} 'hello, world'" "Message sent" 600

  log "Node 4 send 1 hop message to self via node 5"
  run_command "${api4}" "send ${addr5},${addr4} 'hello, world'" "Message sent" 600
done

log "Node 2 should now have a ticket"
result=$(run_command ${api2} "tickets" "Win Proportion:   100%" 600)
log "-- ${result}"

log "Node 3 should now have a ticket"
result=$(run_command ${api3} "tickets" "Win Proportion:   100%" 600)
log "-- ${result}"

log "Node 4 should now have a ticket"
result=$(run_command ${api4} "tickets" "Win Proportion:   100%" 600)
log "-- ${result}"

log "Node 5 should now have a ticket"
result=$(run_command ${api5} "tickets" "Win Proportion:   100%" 600)
log "-- ${result}"

for i in `seq 1 10`; do
  log "Node 1 send 1 hop message to node 3 via node 2"
  run_command "${api1}" "send ${addr2},${addr3} 'hello, world'" "Message sent" 600

  log "Node 2 send 1 hop message to node 4 via node 3"
  run_command "${api2}" "send ${addr3},${addr4} 'hello, world'" "Message sent" 600

  log "Node 3 send 1 hop message to node 5 via node 4"
  run_command "${api3}" "send ${addr4},${addr5} 'hello, world'" "Message sent" 600

  log "Node 5 send 1 hop message to node 2 via node 1"
  run_command "${api5}" "send ${addr1},${addr2} 'hello, world'" "Message sent" 600
done

# for the last send tests we use Rest API v2 instead of the older command-based Rest API v1

for i in `seq 1 10`; do
  log "Node 1 send 3 hop message to node 5 via node 2, node 3 and node 4"
  send_message "${api1}" "${addr5}" "hello, world" "${addr2} ${addr3} ${addr4}" 600
done

for i in `seq 1 10`; do
  log "Node 1 send message to node 5"
  send_message "${api1}" "${addr5}" "hello, world" "" 600
done

redeem_tickets "2" "${api2}" &
redeem_tickets "3" "${api2}" &
redeem_tickets "4" "${api2}" &
redeem_tickets "5" "${api2}" &

log "Waiting for nodes to finish ticket redemption (long running)"
wait

# initiate channel closures, but don't wait because this will trigger ticket
# redemption as well
close_channel 1 2 "${api1}" "${addr2}" &
close_channel 2 3 "${api2}" "${addr3}" &
close_channel 3 4 "${api3}" "${addr4}" &
close_channel 4 5 "${api4}" "${addr5}" &
close_channel 5 1 "${api5}" "${addr1}" &

# initiate channel closures for channels without tickets so we can check
# completeness
close_channel 1 5 "${api1}" "${addr5}" &

log "Waiting for nodes to finish handling close channels calls"
wait

<<<<<<< HEAD
=======
# Also add confirmation time
>>>>>>> 45ec432e
log "Waiting 70 seconds for cool-off period"
sleep 70

# verify channel has been closed
close_channel 1 5 "${api1}" "${addr5}" "true"<|MERGE_RESOLUTION|>--- conflicted
+++ resolved
@@ -401,10 +401,7 @@
 log "Waiting for nodes to finish handling close channels calls"
 wait
 
-<<<<<<< HEAD
-=======
 # Also add confirmation time
->>>>>>> 45ec432e
 log "Waiting 70 seconds for cool-off period"
 sleep 70
 
