#!/bin/bash
set -e
shopt -s expand_aliases

alias hardhat="node packages/ethereum/node_modules/.bin/hardhat"
alias hoprd="node packages/hoprd/lib/index.js --admin --init --rest --provider=ws://127.0.0.1:8545/ --password=''"

function cleanup {
  # Cleaning up everything
  echo "🧽 Cleaning up processes"
  if [[ -n "$PROVIDER_PID" ]]; then kill $PROVIDER_PID; fi
<<<<<<< HEAD
}

# Starts a node, including an admin, and rest interface
# @param none
# @dev Sleeps for 10 seconds upon start
function start_node {
  echo "🤖 Running a node"
  DEBUG=hopr* hoprd --data=/tmp/$DATAFILE  > /tmp/$DATAFILE.txt 2>&1 &
  BOOTSTRAP_PID="$!"
  echo "🤖 Node started (127.0.0.1:9091,3000,3001)"
  echo "⏰ Waiting (10) seconds for node to start"
  sleep 10
=======
  if [[ -n "$BOOTSTRAP_PID" ]]; then kill $BOOTSTRAP_PID; fi
  echo "🧽 Printing last 10 lines from logs"
  tail -n 10 /tmp/$DATAFILE-*.txt
>>>>>>> 23e465a6
}

# Starts a hardhat node w/an exposed RPC endpoint @ 127.0.0.1
# @param none
# @dev Sleeps for 20 seconds upon start.
function rpc_network {
  echo "⛑  Running hardhat local node"
  hardhat node --config packages/ethereum/hardhat.config.ts > /tmp/$DATAFILE-rpc.txt 2>&1 &
  PROVIDER_PID="$!"
  echo "⛑  Hardhat node started (127.0.0.1:8545)"
  echo "⏰ Waiting (20) seconds for hardhat node to deploy contracts"
  sleep 20
}

# Funds a HOPR node with ETH + HOPR tokens
# @param $1 - HOPR address for node
# @dev Sleeps for 20 seconds after funding
function fund_node {
  echo "💰 Funding 1 ETH and 1 HOPR to $1"
  hardhat faucet --config packages/ethereum/hardhat.config.ts --address $1 --network localhost --ishopraddress true
  echo "💰 $1 funded with 1 ETH and 1 HOPR"
  echo "⏰ Waiting (20) seconds for node to catch-up w/balance"
  sleep 20
}

DATAFILE=`basename "$0"`
trap cleanup EXIT<|MERGE_RESOLUTION|>--- conflicted
+++ resolved
@@ -9,7 +9,6 @@
   # Cleaning up everything
   echo "🧽 Cleaning up processes"
   if [[ -n "$PROVIDER_PID" ]]; then kill $PROVIDER_PID; fi
-<<<<<<< HEAD
 }
 
 # Starts a node, including an admin, and rest interface
@@ -18,15 +17,13 @@
 function start_node {
   echo "🤖 Running a node"
   DEBUG=hopr* hoprd --data=/tmp/$DATAFILE  > /tmp/$DATAFILE.txt 2>&1 &
-  BOOTSTRAP_PID="$!"
+  PID="$!"
   echo "🤖 Node started (127.0.0.1:9091,3000,3001)"
   echo "⏰ Waiting (10) seconds for node to start"
   sleep 10
-=======
-  if [[ -n "$BOOTSTRAP_PID" ]]; then kill $BOOTSTRAP_PID; fi
+  if [[ -n "$PID" ]]; then kill $PID; fi
   echo "🧽 Printing last 10 lines from logs"
   tail -n 10 /tmp/$DATAFILE-*.txt
->>>>>>> 23e465a6
 }
 
 # Starts a hardhat node w/an exposed RPC endpoint @ 127.0.0.1
