--- conflicted
+++ resolved
@@ -50,11 +50,7 @@
             target/
             .cargo/.package-cache/
             .cargo/bin/
-<<<<<<< HEAD
             .foundry/bin/
-          key: ${{ runner.os }}-cargo-${{ hashFiles('**/Cargo.lock', 'rust-toolchain.toml') }}
-=======
->>>>>>> 87b7b445
 
       - name: Install dependencies
         run: make -j deps-ci
