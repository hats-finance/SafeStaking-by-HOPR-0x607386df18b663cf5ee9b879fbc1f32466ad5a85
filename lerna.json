--- conflicted
+++ resolved
@@ -1,10 +1,6 @@
 {
   "packages": ["packages/*"],
   "npmClient": "yarn",
-<<<<<<< HEAD
   "useWorkspaces": true,
-  "version": "1.52.0-alpha.0"
-=======
   "version": "1.54.0-alpha.0"
->>>>>>> 0e82d553
 }