{
  "name": "hoprnet",
  "repository": "https://github.com/hoprnet/hoprnet",
  "workspaces": [
    "packages/connect",
    "packages/core",
    "packages/core-ethereum",
    "packages/ethereum",
    "packages/utils",
    "packages/hoprd",
    "packages/real",
    "docs/hopr-documentation"
  ],
  "scripts": {
    "build:core": "yarn workspace @hoprnet/hopr-core run build",
    "build:core:all": "yarn workspaces foreach -ptv --include @hoprnet/hopr-core --include @hoprnet/hopr-core-ethereum run build",
    "build:hoprd": "yarn workspace @hoprnet/hoprd run build",
    "build:utils": "yarn workspace @hoprnet/hopr-utils run build",
    "build:chain": "yarn workspace @hoprnet/hopr-core-ethereum run build",
    "run:network": "yarn workspace @hoprnet/hopr-ethereum run run:network",
<<<<<<< HEAD
    "run:ctd": "yarn workspace @hoprnet/hopr-cover-traffic-daemon run start",
=======
>>>>>>> 48d3bc7b
    "run:hoprd": "yarn workspace @hoprnet/hoprd run start --password='d3f4uL+!' --identity=/tmp/default-identity --disableApiAuthentication",
    "run:hoprd:xdai": "yarn workspace @hoprnet/hoprd run start --host=0.0.0.0:9080 --apiPort=2991 --password='xDai' --announce --data=/tmp/xdai --identity=/tmp/xdai-identity --disableApiAuthentication",
    "run:hoprd:xdai:protected": "yarn workspace @hoprnet/hoprd run start --host=0.0.0.0:9080 --apiPort=2991 --password='xDai' --announce --data=/tmp/xdai --identity=/tmp/xdai-identity --apiToken=xD4!-N3+w0rK",
    "run:hoprd:goerli": "yarn workspace @hoprnet/hoprd run start --host=0.0.0.0:9060 --apiPort=2971 --provider=https://goerli.infura.io/v3/${HOPRD_INFURA_KEY} --password='goerli' --announce --data=/tmp/goerli --identity=/tmp/goerli-identity --disableApiAuthentication",
    "run:hoprd:goerli:protected": "yarn workspace @hoprnet/hoprd run start --host=0.0.0.0:9060 --apiPort=2971 --provider=https://goerli.infura.io/v3/${HOPRD_INFURA_KEY} --password='goerli' --announce --data=/tmp/goerli --identity=/tmp/goerli-identity --apiToken=g03rL!-N3+w0rK",
    "run:hoprd:alice": "yarn workspace @hoprnet/hoprd run dev --host=0.0.0.0:9092 --apiPort=3011  --data=/tmp/local-alice --identity=/tmp/local-alice.id",
    "run:hoprd:bob": "yarn workspace @hoprnet/hoprd run dev --host=0.0.0.0:9093 --apiPort=3021 --data=/tmp/local-bob --identity=/tmp/local-bob.id",
    "run:hoprd:charlie": "yarn workspace @hoprnet/hoprd run dev --host=0.0.0.0:9094 --apiPort=3031 --data=/tmp/local-charlie --identity=/tmp/local-charly.id",
    "run:faucet:all": "yarn workspace @hoprnet/hopr-ethereum run faucet",
    "clean": "yarn workspaces foreach --exclude hoprnet --exclude hopr-docs -v run clean && rm -Rf ./target ./tsconfig.scripts.tsbuildinfo ./tsconfig.build.tsbuildinfo",
    "reset": "rm -Rf packages/*/node_modules node_modules"
  },
  "devDependencies": {
    "@ethersproject/cli": "5.7.0",
    "@hoprnet/avadosdk": "0.4.4-rc.1",
    "@types/node": "16",
    "prettier": "2.7.1",
    "ts-node": "10.9.1",
    "typescript": "4.8.4",
    "yargs": "17.5.1"
  },
  "resolutions": {
    "@ethersproject/providers": "https://github.com/hoprnet/ethers-js-provider/archive/refs/tags/v5.7.0-fixed-memory-leak.tar.gz",
    "@libp2p/kad-dht": "https://github.com/hoprnet/js-libp2p-kad-dht/archive/refs/tags/v1.0.17.tar.gz",
    "@overnightjs/logger": "1.2.1",
    "colors": "1.4.0",
    "it-length-prefixed": "https://github.com/hoprnet/it-length-prefixed/archive/refs/tags/v7.0.3.tar.gz"
  },
  "prettier": {
    "tabWidth": 2,
    "semi": false,
    "singleQuote": true,
    "printWidth": 120,
    "trailingComma": "none"
  },
  "packageManager": "yarn@3.3.0"
}<|MERGE_RESOLUTION|>--- conflicted
+++ resolved
@@ -18,10 +18,6 @@
     "build:utils": "yarn workspace @hoprnet/hopr-utils run build",
     "build:chain": "yarn workspace @hoprnet/hopr-core-ethereum run build",
     "run:network": "yarn workspace @hoprnet/hopr-ethereum run run:network",
-<<<<<<< HEAD
-    "run:ctd": "yarn workspace @hoprnet/hopr-cover-traffic-daemon run start",
-=======
->>>>>>> 48d3bc7b
     "run:hoprd": "yarn workspace @hoprnet/hoprd run start --password='d3f4uL+!' --identity=/tmp/default-identity --disableApiAuthentication",
     "run:hoprd:xdai": "yarn workspace @hoprnet/hoprd run start --host=0.0.0.0:9080 --apiPort=2991 --password='xDai' --announce --data=/tmp/xdai --identity=/tmp/xdai-identity --disableApiAuthentication",
     "run:hoprd:xdai:protected": "yarn workspace @hoprnet/hoprd run start --host=0.0.0.0:9080 --apiPort=2991 --password='xDai' --announce --data=/tmp/xdai --identity=/tmp/xdai-identity --apiToken=xD4!-N3+w0rK",
