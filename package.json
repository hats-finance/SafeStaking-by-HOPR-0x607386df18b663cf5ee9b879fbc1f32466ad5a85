{
  "name": "root",
  "private": true,
  "scripts": {
    "lerna:bootstrap": "lerna bootstrap",
    "lerna:link": "lerna link --force-local",
    "lerna:build": "lerna run build",
    "run:chat": "lerna exec --scope @hoprnet/hopr-chat -- yarn start:basodino",
    "run:hoprd": "lerna exec --scope @hoprnet/hoprd -- yarn start --host 0.0.0.0:9092",
<<<<<<< HEAD
    "run:chatbot": "lerna exec --scope @hoprnet/chat-bot -- yarn start:basodino"
=======
    "lint": "prettier --check .",
    "lint:fix": "prettier --write ."
>>>>>>> f5499ef8
  },
  "devDependencies": {
    "prettier": "^2.0.5",
    "husky": "^4.2.5",
    "lerna": "^3.22.1"
  },
  "prettier": {
    "tabWidth": 2,
    "semi": false,
    "singleQuote": true,
    "printWidth": 120
  },
  "husky": {
    "hooks": {}
  },
  "__workspaces": {
    "packages": [
      "packages/*"
    ],
    "nohoist": [
      "**"
    ]
  }
}<|MERGE_RESOLUTION|>--- conflicted
+++ resolved
@@ -7,12 +7,9 @@
     "lerna:build": "lerna run build",
     "run:chat": "lerna exec --scope @hoprnet/hopr-chat -- yarn start:basodino",
     "run:hoprd": "lerna exec --scope @hoprnet/hoprd -- yarn start --host 0.0.0.0:9092",
-<<<<<<< HEAD
-    "run:chatbot": "lerna exec --scope @hoprnet/chat-bot -- yarn start:basodino"
-=======
+    "run:chatbot": "lerna exec --scope @hoprnet/chat-bot -- yarn start:basodino",
     "lint": "prettier --check .",
     "lint:fix": "prettier --write ."
->>>>>>> f5499ef8
   },
   "devDependencies": {
     "prettier": "^2.0.5",
