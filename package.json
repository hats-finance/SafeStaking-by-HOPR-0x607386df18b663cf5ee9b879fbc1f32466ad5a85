{
  "name": "hopr-admin",
  "version": "1.0.0",
  "main": "index.js",
  "repository": "git@github.com:hoprnet/hopr-admin.git",
  "author": "Peter Braden (HOPR) <peter.braden@hoprnet.org>",
  "scripts": {
    "build": "rm -rf ./lib && tsc --project ./tsconfig.json",
    "buildAdmin": "next build hopr-admin",
    "clean": "rm -rf ./lib",
    "test": "jest --runInBand --forceExit",
    "prepublishOnly": "yarn build",
    "lint": "prettier --check .",
    "lint:fix": "prettier --write .",
    "dev": "yarn install && yarn build && yarn buildAdmin && node lib/index.js --admin"
  },
  "license": "",
  "dependencies": {
<<<<<<< HEAD
    "@hoprnet/hopr-chat": "^1.11.0-xdai",
    "@hoprnet/hopr-core": "0.6.29-xdai",
    "@hoprnet/hopr-server": "^0.2.3-xdai",
=======
    "@hoprnet/hopr-chat": "^1.10.0",
    "@hoprnet/hopr-core": "0.6.23",
    "@hoprnet/hopr-server": "^0.2.0",
>>>>>>> 91d054b9
    "@hoprnet/hopr-utils": "0.4.0",
    "@types/bs58": "^4.0.1",
    "@types/clear": "^0.1.0",
    "bs58": "^4.0.1",
    "jazzicon": "^1.5.0",
    "multihashes": "^3.0.1",
    "next": "^9.5.2",
    "react": "16.13.1",
    "react-dom": "16.13.1",
    "tiny-hashes": "^1.0.1",
    "yargs": "^15.4.1"
  },
  "devDependencies": {
    "@tsconfig/node12": "^1.0.7",
    "@types/debug": "^4.1.5",
    "@types/express": "^4.17.7",
    "@types/node": ">=4.2.0 < 13",
    "@types/ws": "^7.2.6",
    "husky": "^4.2.5",
    "it-pair": "^1.0.0",
    "jest": "^26.1.0",
    "libp2p-tcp": "^0.14.6",
    "memdown": "^5.1.0",
    "prettier": "^2.0.5",
    "ts-jest": "^26.1.4",
    "typescript": "^3.9.7"
  },
  "jest": {
    "verbose": true,
    "moduleFileExtensions": [
      "ts",
      "js",
      "json"
    ],
    "testPathIgnorePatterns": [
      "<rootDir>/lib",
      "node_modules"
    ],
    "testRegex": ".spec.ts$",
    "transform": {
      "^.+\\.(t|j)s$": "ts-jest"
    },
    "coverageDirectory": "../coverage",
    "testEnvironment": "node"
  }
}<|MERGE_RESOLUTION|>--- conflicted
+++ resolved
@@ -16,15 +16,9 @@
   },
   "license": "",
   "dependencies": {
-<<<<<<< HEAD
     "@hoprnet/hopr-chat": "^1.11.0-xdai",
     "@hoprnet/hopr-core": "0.6.29-xdai",
     "@hoprnet/hopr-server": "^0.2.3-xdai",
-=======
-    "@hoprnet/hopr-chat": "^1.10.0",
-    "@hoprnet/hopr-core": "0.6.23",
-    "@hoprnet/hopr-server": "^0.2.0",
->>>>>>> 91d054b9
     "@hoprnet/hopr-utils": "0.4.0",
     "@types/bs58": "^4.0.1",
     "@types/clear": "^0.1.0",
